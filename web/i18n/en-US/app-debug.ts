const translation = {
  pageTitle: {
    line1: 'PROMPT',
    line2: 'Engineering',
  },
  orchestrate: 'Orchestrate',
  promptMode: {
    simple: 'Switch to Expert Mode to edit the whole PROMPT',
    advanced: 'Expert Mode',
    switchBack: 'Switch back',
    advancedWarning: {
      title: 'You have switched to Expert Mode, and once you modify the PROMPT, you CANNOT return to the basic mode.',
      description: 'In Expert Mode, you can edit whole PROMPT.',
      learnMore: 'Learn more',
      ok: 'OK',
    },
    operation: {
      addMessage: 'Add Message',
    },
    contextMissing: 'Context component missed, the effectiveness of the prompt may not be good.',
  },
  operation: {
    applyConfig: 'Publish',
    resetConfig: 'Reset',
    debugConfig: 'Debug',
    addFeature: 'Add Feature',
    automatic: 'Generate',
    stopResponding: 'Stop responding',
    agree: 'like',
    disagree: 'dislike',
    cancelAgree: 'Cancel like',
    cancelDisagree: 'Cancel dislike',
    userAction: 'User ',
  },
  notSetAPIKey: {
    title: 'LLM provider key has not been set',
    trailFinished: 'Trail finished',
    description: 'The LLM provider key has not been set, and it needs to be set before debugging.',
    settingBtn: 'Go to settings',
  },
  trailUseGPT4Info: {
    title: 'Does not support gpt-4 now',
    description: 'Use gpt-4, please set API Key.',
  },
  feature: {
    groupChat: {
      title: 'Chat enhance',
      description: 'Add pre-conversation settings for apps can enhance user experience.',
    },
    groupExperience: {
      title: 'Experience enhance',
    },
    conversationOpener: {
      title: 'Conversation Opener',
      description: 'In a chat app, the first sentence that the AI actively speaks to the user is usually used as a welcome.',
    },
    suggestedQuestionsAfterAnswer: {
      title: 'Follow-up',
      description: 'Setting up next questions suggestion can give users a better chat.',
      resDes: '3 suggestions for user next question.',
      tryToAsk: 'Try to ask',
    },
    moreLikeThis: {
      title: 'More like this',
      description: 'Generate multiple texts at once, and then edit and continue to generate',
      generateNumTip: 'Number of each generated times',
      tip: 'Using this feature will incur additional tokens overhead',
    },
    speechToText: {
      title: 'Speech to Text',
      description: 'Voice input can be used in chat.',
      resDes: 'Voice input is enabled',
    },
    textToSpeech: {
      title: 'Text to Speech',
      description: 'Conversation messages can be converted to speech.',
      resDes: 'Text to Audio is enabled',
    },
    citation: {
      title: 'Citations and Attributions',
      description: 'Show source document and attributed section of the generated content.',
      resDes: 'Citations and Attributions is enabled',
    },
    annotation: {
      title: 'Annotation Reply',
      description: 'You can manually add high-quality response to the cache for prioritized matching with similar user questions.',
      resDes: 'Annotation Response is enabled',
      scoreThreshold: {
        title: 'Score Threshold',
        description: 'Used to set the similarity threshold for annotation reply.',
        easyMatch: 'Easy Match',
        accurateMatch: 'Accurate Match',
      },
      matchVariable: {
        title: 'Match Variable',
        choosePlaceholder: 'Choose match variable',
      },
      cacheManagement: 'Annotations',
      cached: 'Annotated',
      remove: 'Remove',
      removeConfirm: 'Delete this annotation ?',
      add: 'Add annotation',
      edit: 'Edit annotation',
    },
    dataSet: {
      title: 'Knowledge',
      noData: 'You can import Knowledge as context',
      words: 'Words',
      textBlocks: 'Text Blocks',
      selectTitle: 'Select reference Knowledge',
      selected: 'Knowledge selected',
      noDataSet: 'No Knowledge found',
      toCreate: 'Go to create',
      notSupportSelectMulti: 'Currently only support one Knowledge',
      queryVariable: {
        title: 'Query variable',
        tip: 'This variable will be used as the query input for context retrieval, obtaining context information related to the input of this variable.',
        choosePlaceholder: 'Choose query variable',
        noVar: 'No variables',
        noVarTip: 'please create a variable under the Variables section',
        unableToQueryDataSet: 'Unable to query the Knowledge',
        unableToQueryDataSetTip: 'Unable to query the Knowledge successfully, please choose a context query variable in the context section.',
        ok: 'OK',
        contextVarNotEmpty: 'context query variable can not be empty',
        deleteContextVarTitle: 'Delete variable “{{varName}}”?',
        deleteContextVarTip: 'This variable has been set as a context query variable, and removing it will impact the normal use of the Knowledge. If you still need to delete it, please reselect it in the context section.',
      },
    },
    tools: {
      title: 'Tools',
      tips: 'Tools provide a standard API call method, taking user input or variables as request parameters for querying external data as context.',
      toolsInUse: '{{count}} tools in use',
      modal: {
        title: 'Tool',
        toolType: {
          title: 'Tool Type',
          placeholder: 'Please select the tool type',
        },
        name: {
          title: 'Name',
          placeholder: 'Please enter the name',
        },
        variableName: {
          title: 'Variable Name',
          placeholder: 'Please enter the variable name',
        },
      },
    },
    conversationHistory: {
      title: 'Conversation History',
      description: 'Set prefix names for conversation roles',
      tip: 'The Conversation History is not enabled, please add <histories> in the prompt above.',
      learnMore: 'Learn more',
      editModal: {
        title: 'Edit Conversation Role Names',
        userPrefix: 'User prefix',
        assistantPrefix: 'Assistant prefix',
      },
    },
    toolbox: {
      title: 'TOOLBOX',
    },
    moderation: {
      title: 'Content moderation',
      description: 'Secure model output by using moderation API or maintaining a sensitive word list.',
      contentEnableLabel: 'Enabled moderate content',
      allEnabled: 'INPUT & OUTPUT',
      inputEnabled: 'INPUT',
      outputEnabled: 'OUTPUT',
      modal: {
        title: 'Content moderation settings',
        provider: {
          title: 'Provider',
          openai: 'OpenAI Moderation',
          openaiTip: {
            prefix: 'OpenAI Moderation requires an OpenAI API key configured in the ',
            suffix: '.',
          },
          keywords: 'Keywords',
        },
        keywords: {
          tip: 'One per line, separated by line breaks. Up to 100 characters per line.',
          placeholder: 'One per line, separated by line breaks',
          line: 'Line',
        },
        content: {
          input: 'Moderate INPUT Content',
          output: 'Moderate OUTPUT Content',
          preset: 'Preset replies',
          placeholder: 'Preset replies content here',
          condition: 'Moderate INPUT and OUTPUT Content enabled at least one',
          fromApi: 'Preset replies are returned by API',
          errorMessage: 'Preset replies cannot be empty',
          supportMarkdown: 'Markdown supported',
        },
        openaiNotConfig: {
          before: 'OpenAI Moderation requires an OpenAI API key configured in the',
          after: '',
        },
      },
    },
    fileUpload: {
      title: 'File Upload',
      description: 'The chat input box allows uploading of images, documents, and other files.',
      supportedTypes: 'Support File Types',
      numberLimit: 'Max uploads',
      modalTitle: 'File Upload Setting',
    },
    imageUpload: {
      title: 'Image Upload',
      description: 'Allow uploading images.',
      supportedTypes: 'Support File Types',
      numberLimit: 'Max uploads',
      modalTitle: 'Image Upload Setting',
    },
    bar: {
      empty: 'Enable feature to enhance web app user experience',
      enableText: 'Features Enabled',
      manage: 'Manage',
    },
    documentUpload: {
      title: 'Document',
      description: 'Enable Document will allows the model to take in documents and answer questions about them.',
    },
  },
  codegen: {
    title: 'Code Generator',
    description: 'The Code Generator uses configured models to generate high-quality code based on your instructions. Please provide clear and detailed instructions.',
    instruction: 'Instructions',
    instructionPlaceholder: 'Enter detailed description of the code you want to generate.',
    noDataLine1: 'Describe your use case on the left,',
    noDataLine2: 'the code preview will show here.',
    generate: 'Generate',
    generatedCodeTitle: 'Generated Code',
    loading: 'Generating code...',
    apply: 'Apply',
    applyChanges: 'Apply Changes',
    resTitle: 'Generated Code',
    overwriteConfirmTitle: 'Overwrite existing code?',
    overwriteConfirmMessage: 'This action will overwrite the existing code. Do you want to continue?',
  },
  generate: {
    title: 'Prompt Generator',
    description: 'The Prompt Generator uses the configured model to optimize prompts for higher quality and better structure. Please write clear and detailed instructions.',
    tryIt: 'Try it',
    instruction: 'Instructions',
    instructionPlaceHolder: 'Write clear and specific instructions.',
    generate: 'Generate',
    resTitle: 'Generated Prompt',
    noDataLine1: 'Describe your use case on the left,',
    noDataLine2: 'the orchestration preview will show here.',
    apply: 'Apply',
    loading: 'Orchestrating the application for you...',
    overwriteTitle: 'Override existing configuration?',
    overwriteMessage: 'Applying this prompt will override existing configuration.',
    template: {
      pythonDebugger: {
        name: 'Python debugger',
        instruction: 'A bot that can generate and debug your code based on your instruction',
      },
      translation: {
        name: 'Translation',
        instruction: 'A translator that can translate multiple languages',
      },
      professionalAnalyst: {
        name: 'Professional analyst',
        instruction: 'Extract insights, identify risk and distill key information from long reports into single memo',
      },
      excelFormulaExpert: {
        name: 'Excel formula expert',
        instruction: 'A chatbot that can help novice users understand, use and create Excel formulas based on user instructions',
      },
      travelPlanning: {
        name: 'Travel planning',
        instruction: 'The Travel Planning Assistant is an intelligent tool designed to help users effortlessly plan their trips',
      },
      SQLSorcerer: {
        name: 'SQL sorcerer',
        instruction: 'Transform everyday language into SQL queries',
      },
      GitGud: {
        name: 'Git gud',
        instruction: 'Generate appropriate Git commands based on user described version control actions',
      },
      meetingTakeaways: {
        name: 'Meeting takeaways',
        instruction: 'Distill meetings into concise summaries including discussion topics, key takeaways, and action items',
      },
      writingsPolisher: {
        name: 'Writing polisher',
        instruction: 'Use advanced copyediting techniques to improve your writings',
      },
    },
  },
  resetConfig: {
    title: 'Confirm reset?',
    message:
      'Reset discards changes, restoring the last published configuration.',
  },
  errorMessage: {
    nameOfKeyRequired: 'name of the key: {{key}} required',
    valueOfVarRequired: '{{key}} value can not be empty',
    queryRequired: 'Request text is required.',
    waitForResponse:
      'Please wait for the response to the previous message to complete.',
    waitForBatchResponse:
      'Please wait for the response to the batch task to complete.',
    notSelectModel: 'Please choose a model',
    waitForImgUpload: 'Please wait for the image to upload',
    waitForFileUpload: 'Please wait for the file/files to upload',
  },
  warningMessage: {
    timeoutExceeded: 'Results are not displayed due to timeout. Please refer to the logs to gather complete results.',
  },
  chatSubTitle: 'Instructions',
  completionSubTitle: 'Prefix Prompt',
  promptTip:
    'Prompts guide AI responses with instructions and constraints. Insert variables like {{input}}. This prompt won\'t be visible to users.',
  formattingChangedTitle: 'Formatting changed',
  formattingChangedText:
    'Modifying the formatting will reset the debug area, are you sure?',
  variableTitle: 'Variables',
  variableTip:
    'Users fill variables in a form, automatically replacing variables in the prompt.',
  notSetVar: 'Variables allow users to introduce prompt words or opening remarks when filling out forms. You can try entering "{{input}}" in the prompt words.',
  autoAddVar: 'Undefined variables referenced in pre-prompt, are you want to add them in user input form?',
  variableTable: {
    key: 'Variable Key',
    name: 'User Input Field Name',
    optional: 'Optional',
    type: 'Input Type',
    action: 'Actions',
    typeString: 'String',
    typeSelect: 'Select',
  },
  varKeyError: {
    canNoBeEmpty: '{{key}} is required',
    tooLong: '{{key}} is too length. Can not be longer then 30 characters',
    notValid: '{{key}} is invalid. Can only contain letters, numbers, and underscores',
    notStartWithNumber: '{{key}} can not start with a number',
    keyAlreadyExists: '{{key}} already exists',
  },
  otherError: {
    promptNoBeEmpty: 'Prompt can not be empty',
    historyNoBeEmpty: 'Conversation history must be set in the prompt',
    queryNoBeEmpty: 'Query must be set in the prompt',
  },
  variableConfig: {
    'addModalTitle': 'Add Input Field',
    'editModalTitle': 'Edit Input Field',
    'description': 'Setting for variable {{varName}}',
    'fieldType': 'Field type',
    'string': 'Short Text',
    'text-input': 'Short Text',
    'paragraph': 'Paragraph',
    'select': 'Select',
    'number': 'Number',
    'single-file': 'Single File',
    'multi-files': 'File List',
    'notSet': 'Not set, try typing {{input}} in the prefix prompt',
    'stringTitle': 'Form text box options',
    'maxLength': 'Max length',
    'options': 'Options',
    'addOption': 'Add option',
    'apiBasedVar': 'API-based Variable',
    'varName': 'Variable Name',
    'labelName': 'Label Name',
    'inputPlaceholder': 'Please input',
    'content': 'Content',
    'required': 'Required',
<<<<<<< HEAD
    'placeholder': 'Placeholder',
    'placeholderPlaceholder': 'Enter text to display when the field is empty',
    'defaultValue': 'Default Value',
    'defaultValuePlaceholder': 'Enter default value to pre-populate the field',
    'unit': 'Unit',
    'unitPlaceholder': 'Display units after numbers, e.g. tokens',
    'tooltips': 'Tooltips',
    'tooltipsPlaceholder': 'Enter helpful text shown when hovering over the label',
    'showAllSettings': 'Show All Settings',
    'checkbox': 'Checkbox',
    'startSelectedOption': 'Start selected option',
    'noDefaultSelected': 'Don\'t select',
=======
    'hide': 'Hide',
>>>>>>> 7bf00ef2
    'file': {
      supportFileTypes: 'Support File Types',
      image: {
        name: 'Image',
      },
      audio: {
        name: 'Audio',
      },
      document: {
        name: 'Document',
      },
      video: {
        name: 'Video',
      },
      custom: {
        name: 'Other file types',
        description: 'Specify other file types.',
        createPlaceholder: '+ File extension, e.g .doc',
      },
    },
    'uploadFileTypes': 'Upload File Types',
    'uploadMethod': 'Upload Method',
    'localUpload': 'Local Upload',
    'both': 'Both',
    'maxNumberOfUploads': 'Max number of uploads',
    'maxNumberTip': 'Document < {{docLimit}}, image < {{imgLimit}}, audio < {{audioLimit}}, video < {{videoLimit}}',
    'errorMsg': {
      labelNameRequired: 'Label name is required',
      varNameCanBeRepeat: 'Variable name can not be repeated',
      atLeastOneOption: 'At least one option is required',
      optionRepeat: 'Has repeat options',
    },
  },
  vision: {
    name: 'Vision',
    description: 'Enable Vision will allows the model to take in images and answer questions about them. ',
    onlySupportVisionModelTip: 'Only supports vision models',
    settings: 'Settings',
    visionSettings: {
      title: 'Vision Settings',
      resolution: 'Resolution',
      resolutionTooltip: `low res will allow model receive a low-res 512 x 512 version of the image, and represent the image with a budget of 65 tokens. This allows the API to return faster responses and consume fewer input tokens for use cases that do not require high detail.
      \n
      high res will first allows the model to see the low res image and then creates detailed crops of input images as 512px squares based on the input image size. Each of the detailed crops uses twice the token budget for a total of 129 tokens.`,
      high: 'High',
      low: 'Low',
      uploadMethod: 'Upload Method',
      both: 'Both',
      localUpload: 'Local Upload',
      url: 'URL',
      uploadLimit: 'Upload Limit',
    },
  },
  voice: {
    name: 'Voice',
    defaultDisplay: 'Default Voice',
    description: 'Text to speech voice Settings',
    settings: 'Settings',
    voiceSettings: {
      title: 'Voice Settings',
      language: 'Language',
      resolutionTooltip: 'Text-to-speech voice support language。',
      voice: 'Voice',
      autoPlay: 'Auto Play',
      autoPlayEnabled: 'On',
      autoPlayDisabled: 'Off',
    },
  },
  openingStatement: {
    title: 'Conversation Opener',
    add: 'Add',
    writeOpener: 'Edit opener',
    placeholder: 'Write your opener message here, you can use variables, try type {{variable}}.',
    openingQuestion: 'Opening Questions',
    noDataPlaceHolder:
      'Starting the conversation with the user can help AI establish a closer connection with them in conversational applications.',
    varTip: 'You can use variables, try type {{variable}}',
    tooShort: 'At least 20 words of initial prompt are required to generate an opening remarks for the conversation.',
    notIncludeKey: 'The initial prompt does not include the variable: {{key}}. Please add it to the initial prompt.',
  },
  modelConfig: {
    model: 'Model',
    setTone: 'Set tone of responses',
    title: 'Model and Parameters',
    modeType: {
      chat: 'Chat',
      completion: 'Complete',
    },
  },
  inputs: {
    title: 'Debug & Preview',
    noPrompt: 'Try write some prompt in pre-prompt input',
    userInputField: 'User Input Field',
    noVar: 'Fill in the value of the variable, which will be automatically replaced in the prompt word every time a new session is started.',
    chatVarTip:
      'Fill in the value of the variable, which will be automatically replaced in the prompt word every time a new session is started',
    completionVarTip:
      'Fill in the value of the variable, which will be automatically replaced in the prompt words every time a question is submitted.',
    previewTitle: 'Prompt preview',
    queryTitle: 'Query content',
    queryPlaceholder: 'Please enter the request text.',
    run: 'RUN',
  },
  result: 'Output Text',
  noResult: 'Output will be displayed here.',
  datasetConfig: {
    settingTitle: 'Retrieval settings',
    knowledgeTip: 'Click the “+” button to add knowledge',
    retrieveOneWay: {
      title: 'N-to-1 retrieval',
      description: 'Based on user intent and Knowledge descriptions, the Agent autonomously selects the best Knowledge for querying. Best for applications with distinct, limited Knowledge.',
    },
    retrieveMultiWay: {
      title: 'Multi-path retrieval',
      description: 'Based on user intent, queries across all Knowledge, retrieves relevant text from multi-sources, and selects the best results matching the user query after reranking.',
    },
    embeddingModelRequired: 'A configured Embedding Model is required',
    rerankModelRequired: 'A configured Rerank Model is required',
    params: 'Params',
    top_k: 'Top K',
    top_kTip: 'Used to filter chunks that are most similar to user questions. The system will also dynamically adjust the value of Top K, according to max_tokens of the selected model.',
    score_threshold: 'Score Threshold',
    score_thresholdTip: 'Used to set the similarity threshold for chunks filtering.',
    retrieveChangeTip: 'Modifying the index mode and retrieval mode may affect applications associated with this Knowledge.',
  },
  debugAsSingleModel: 'Debug as Single Model',
  debugAsMultipleModel: 'Debug as Multiple Models',
  duplicateModel: 'Duplicate',
  publishAs: 'Publish as',
  assistantType: {
    name: 'Assistant Type',
    chatAssistant: {
      name: 'Basic Assistant',
      description: 'Build a chat-based assistant using a Large Language Model',
    },
    agentAssistant: {
      name: 'Agent Assistant',
      description: 'Build an intelligent Agent which can autonomously choose tools to complete the tasks',
    },
  },
  agent: {
    agentMode: 'Agent Mode',
    agentModeDes: 'Set the type of inference mode for the agent',
    agentModeType: {
      ReACT: 'ReAct',
      functionCall: 'Function Calling',
    },
    setting: {
      name: 'Agent Settings',
      description: 'Agent Assistant settings allow setting agent mode and advanced features like built-in prompts, only available in Agent type.',
      maximumIterations: {
        name: 'Maximum Iterations',
        description: 'Limit the number of iterations an agent assistant can execute',
      },
    },
    buildInPrompt: 'Build-In Prompt',
    firstPrompt: 'First Prompt',
    nextIteration: 'Next Iteration',
    promptPlaceholder: 'Write your prompt here',
    tools: {
      name: 'Tools',
      description: 'Using tools can extend the capabilities of LLM, such as searching the internet or performing scientific calculations',
      enabled: 'Enabled',
    },
  },
}

export default translation<|MERGE_RESOLUTION|>--- conflicted
+++ resolved
@@ -368,7 +368,6 @@
     'inputPlaceholder': 'Please input',
     'content': 'Content',
     'required': 'Required',
-<<<<<<< HEAD
     'placeholder': 'Placeholder',
     'placeholderPlaceholder': 'Enter text to display when the field is empty',
     'defaultValue': 'Default Value',
@@ -381,9 +380,7 @@
     'checkbox': 'Checkbox',
     'startSelectedOption': 'Start selected option',
     'noDefaultSelected': 'Don\'t select',
-=======
     'hide': 'Hide',
->>>>>>> 7bf00ef2
     'file': {
       supportFileTypes: 'Support File Types',
       image: {
