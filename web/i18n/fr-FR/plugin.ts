const translation = {
  category: {
    extensions: 'Extensions',
    agents: 'Stratégies des agents',
    models: 'Modèle',
    tools: 'Outils',
    bundles: 'Paquets',
    all: 'Tout',
    datasources: 'Sources des données',
  },
  categorySingle: {
    extension: 'Extension',
    tool: 'Outil',
    model: 'Modèle',
    agent: 'Stratégie d’agent',
    bundle: 'Paquet',
    datasource: 'Source des données',
  },
  list: {
    source: {
      github: 'Installer à partir de GitHub',
      local: 'Installer à partir d’un fichier de package local',
      marketplace: 'Installer à partir de Marketplace',
    },
    notFound: 'Aucun plugin trouvé',
    noInstalled: 'Aucun plugin installé',
  },
  source: {
    local: 'Fichier de package local',
    github: 'Lien avec GitHub',
    marketplace: 'Marché',
  },
  detailPanel: {
    categoryTip: {
      debugging: 'Plugin de débogage',
      local: 'Plugin local',
      github: 'Installé à partir de Github',
      marketplace: 'Installé à partir de Marketplace',
    },
    operation: {
      viewDetail: 'Voir les détails',
      info: 'Informations sur le plugin',
      checkUpdate: 'Vérifier la mise à jour',
      update: 'Mettre à jour',
      install: 'Installer',
      remove: 'Enlever',
      detail: 'Détails',
    },
    toolSelector: {
      uninstalledLink: 'Gérer dans les plugins',
      title: 'Ajouter un outil',
      uninstalledContent: 'Ce plugin est installé à partir du référentiel local/GitHub. Veuillez utiliser après l’installation.',
      unsupportedTitle: 'Action non soutenue',
      descriptionLabel: 'Description de l’outil',
      placeholder: 'Sélectionnez un outil...',
      params: 'CONFIGURATION DE RAISONNEMENT',
      unsupportedContent: 'La version du plugin installée ne fournit pas cette action.',
      auto: 'Auto',
      descriptionPlaceholder: 'Brève description de l’objectif de l’outil, par exemple, obtenir la température d’un endroit spécifique.',
      unsupportedContent2: 'Cliquez pour changer de version.',
      uninstalledTitle: 'Outil non installé',
      empty: 'Cliquez sur le bouton « + » pour ajouter des outils. Vous pouvez ajouter plusieurs outils.',
      toolLabel: 'Outil',
      settings: 'PARAMÈTRES UTILISATEUR',
      paramsTip2: 'Lorsque « Auto » est désactivé, la valeur par défaut est utilisée.',
      paramsTip1: 'Contrôle les paramètres d’inférence LLM.',
      toolSetting: 'Paramètres de l\'outil',
      unsupportedMCPTool: 'La version actuelle du plugin de stratégie d\'agent sélectionné ne prend pas en charge les outils MCP.',
    },
    modelNum: '{{num}} MODÈLES INCLUS',
    endpointDeleteTip: 'Supprimer le point de terminaison',
    endpoints: 'Terminaison',
    endpointsDocLink: 'Voir le document',
    switchVersion: 'Version du commutateur',
    strategyNum: '{{num}} {{stratégie}} INCLUS',
    configureTool: 'Configurer l’outil',
    endpointDeleteContent: 'Souhaitez-vous supprimer {{name}} ?',
    disabled: 'Handicapé',
    endpointsTip: 'Ce plug-in fournit des fonctionnalités spécifiques via des points de terminaison, et vous pouvez configurer plusieurs ensembles de points de terminaison pour l’espace de travail actuel.',
    configureModel: 'Configurer le modèle',
    configureApp: 'Configurer l’application',
    endpointsEmpty: 'Cliquez sur le bouton « + » pour ajouter un point de terminaison',
    actionNum: '{{num}} {{action}} INCLUS',
    endpointDisableContent: 'Souhaitez-vous désactiver {{name}} ?',
    endpointDisableTip: 'Désactiver le point de terminaison',
    endpointModalTitle: 'Configurer le point de terminaison',
    serviceOk: 'Service OK',
    endpointModalDesc: 'Une fois configuré, les fonctionnalités fournies par le plugin via les points de terminaison de l’API peuvent être utilisées.',
    deprecation: {
      reason: {
        ownershipTransferred: 'propriété transférée',
        businessAdjustments: 'ajustements commerciaux',
        noMaintainer: 'aucun mainteneur',
      },
      noReason: 'Ce plugin a été abandonné et ne sera plus mis à jour.',
      onlyReason: 'Ce plugin a été déprécié en raison de {{deprecatedReason}} et ne sera plus mis à jour.',
      fullMessage: 'Ce plugin a été déprécié en raison de {{deprecatedReason}}, et ne sera plus mis à jour. Veuillez utiliser <CustomLink href=\'https://example.com/\'>{{-alternativePluginId}}</CustomLink> à la place.',
    },
  },
  debugInfo: {
    title: 'Débogage',
    viewDocs: 'Voir la documentation',
  },
  privilege: {
    whoCanInstall: 'Qui peut installer et gérer les plugins ?',
    admins: 'Administrateurs',
    noone: 'Personne',
    title: 'Préférences du plugin',
    everyone: 'Tout le monde',
    whoCanDebug: 'Qui peut déboguer les plugins ?',
  },
  pluginInfoModal: {
    release: 'Libérer',
    title: 'Informations sur le plugin',
    packageName: 'Colis',
    repository: 'Dépôt',
  },
  action: {
    checkForUpdates: 'Rechercher des mises à jour',
    pluginInfo: 'Informations sur le plugin',
    delete: 'Supprimer le plugin',
    deleteContentLeft: 'Souhaitez-vous supprimer',
    deleteContentRight: 'Plug-in ?',
    usedInApps: 'Ce plugin est utilisé dans les applications {{num}}.',
  },
  installModal: {
    labels: {
      package: 'Colis',
      version: 'Version',
      repository: 'Dépôt',
    },
    installedSuccessfullyDesc: 'Le plugin a été installé avec succès.',
    uploadingPackage: 'Téléchargement de {{packageName}}...',
    readyToInstallPackage: 'Sur le point d’installer le plugin suivant',
    back: 'Précédent',
    fromTrustSource: 'Assurez-vous de n’installer que des plugins provenant d’une <trustSource>source fiable</trustSource>.',
    close: 'Fermer',
    installing: 'Installation...',
    pluginLoadErrorDesc: 'Ce plugin ne sera pas installé',
    cancel: 'Annuler',
    installFailed: 'Échec de l’installation',
    readyToInstallPackages: 'Sur le point d’installer les plugins {{num}} suivants',
    install: 'Installer',
    uploadFailed: 'Échec du téléchargement',
    installComplete: 'Installation terminée',
    pluginLoadError: 'Erreur de chargement du plugin',
    dropPluginToInstall: 'Déposez le package de plugin ici pour l’installer',
    readyToInstall: 'Sur le point d’installer le plugin suivant',
    installedSuccessfully: 'Installation réussie',
    next: 'Prochain',
    installPlugin: 'Installer le plugin',
    installFailedDesc: 'L’installation du plug-in a échoué.',
    installWarning: 'Ce plugin n’est pas autorisé à être installé.',
  },
  installFromGitHub: {
    installFailed: 'Échec de l’installation',
    installPlugin: 'Installer le plugin depuis GitHub',
    gitHubRepo: 'Référentiel GitHub',
    selectPackage: 'Sélectionnez le forfait',
    selectVersion: 'Sélectionner la version',
    uploadFailed: 'Échec du téléchargement',
    installNote: 'Assurez-vous de n’installer que des plugins provenant d’une source fiable.',
    selectVersionPlaceholder: 'Veuillez sélectionner une version',
    installedSuccessfully: 'Installation réussie',
    updatePlugin: 'Mettre à jour le plugin à partir de GitHub',
    selectPackagePlaceholder: 'Veuillez sélectionner un forfait',
  },
  upgrade: {
    upgrading: 'Installation...',
    usedInApps: 'Utilisé dans les applications {{num}}',
    close: 'Fermer',
    description: 'Sur le point d’installer le plugin suivant',
    upgrade: 'Installer',
    title: 'Installer le plugin',
    successfulTitle: 'Installation réussie',
  },
  error: {
    noReleasesFound: 'Aucune version n’a été trouvée. Vérifiez le référentiel GitHub ou l’URL d’entrée.',
    inValidGitHubUrl: 'URL GitHub non valide. Entrez une URL valide au format : https://github.com/owner/repo',
    fetchReleasesError: 'Impossible de récupérer les versions. Veuillez réessayer plus tard.',
  },
  marketplace: {
    sortOption: {
      firstReleased: 'Première sortie',
      mostPopular: 'Les plus populaires',
      recentlyUpdated: 'Récemment mis à jour',
      newlyReleased: 'Nouvellement publié',
    },
    noPluginFound: 'Aucun plugin trouvé',
    moreFrom: 'Plus de Marketplace',
    and: 'et',
    viewMore: 'Voir plus',
    pluginsResult: '{{num}} résultats',
    discover: 'Découvrir',
    difyMarketplace: 'Marché Dify',
    empower: 'Renforcez le développement de votre IA',
    sortBy: 'Ville noire',
    partnerTip: 'Vérifié par un partenaire Dify',
    verifiedTip: 'Vérifié par Dify',
  },
  task: {
    installError: '{{errorLength}} les plugins n’ont pas pu être installés, cliquez pour voir',
    installingWithSuccess: 'Installation des plugins {{installingLength}}, succès de {{successLength}}.',
    installingWithError: 'Installation des plugins {{installingLength}}, succès de {{successLength}}, échec de {{errorLength}}',
    installedError: '{{errorLength}} les plugins n’ont pas pu être installés',
    clearAll: 'Effacer tout',
    installing: 'Installation des plugins {{installingLength}}, 0 fait.',
  },
  search: 'Rechercher',
  installAction: 'Installer',
  from: 'De',
  searchCategories: 'Catégories de recherche',
  searchPlugins: 'Rechercher des plugins',
  fromMarketplace: 'À partir de Marketplace',
  findMoreInMarketplace: 'En savoir plus sur Marketplace',
  install: '{{num}} s’installe',
  installFrom: 'INSTALLER À PARTIR DE',
  searchInMarketplace: 'Rechercher sur Marketplace',
  allCategories: 'Toutes les catégories',
  endpointsEnabled: '{{num}} ensembles de points de terminaison activés',
  searchTools: 'Outils de recherche...',
  installPlugin: 'Installer le plugin',
  metadata: {
    title: 'Plugins',
  },
  difyVersionNotCompatible: 'La version actuelle de Dify n\'est pas compatible avec ce plugin, veuillez mettre à niveau vers la version minimale requise : {{minimalDifyVersion}}',
  requestAPlugin: 'Demander un plugin',
  publishPlugins: 'Publier des plugins',
  auth: {
    oauthClient: 'Client OAuth',
    authorizationName: 'Nom d\'autorisation',
    authorizations: 'Autorisations',
    workspaceDefault: 'Espace de travail par défaut',
    default: 'Par défaut',
    addOAuth: 'Ajouter OAuth',
    saveAndAuth: 'Enregistrer et autoriser',
    custom: 'Personnalisé',
    authRemoved: 'Autorisation retirée',
    saveOnly: 'Sauvegarder seulement',
    setupOAuth: 'Configurer le client OAuth',
    useApiAuth: 'Configuration de l\'autorisation de clé API',
    addApi: 'Ajouter une clé API',
    useOAuth: 'Utilisez OAuth',
    oauthClientSettings: 'Paramètres du client OAuth',
    useOAuthAuth: 'Utilisez l\'autorisation OAuth',
    useApiAuthDesc: 'Après avoir configuré les identifiants, tous les membres de l\'espace de travail peuvent utiliser cet outil lors de l\'orchestration des applications.',
    clientInfo: 'Comme aucun secret client du système n\'a été trouvé pour ce fournisseur d\'outils, une configuration manuelle est requise. Pour redirect_uri, veuillez utiliser',
    setDefault: 'Définir comme par défaut',
    authorization: 'Autorisation',
    useApi: 'Utilisez la clé API',
    customCredentialUnavailable: 'Les identifiants personnalisés ne sont actuellement pas disponibles.',
    credentialUnavailable: 'Les informations d\'identification ne sont actuellement pas disponibles. Veuillez contacter l\'administrateur.',
    unavailable: 'Non disponible',
<<<<<<< HEAD
    connectedWorkspace: 'Espace de travail connecté',
    emptyAuth: 'Veuillez configurer l’authentification',
=======
    credentialUnavailableInButton: 'Identifiant indisponible',
>>>>>>> bdd85b36
  },
  deprecated: 'Obsolète',
  autoUpdate: {
    strategy: {
      disabled: {
        description: 'Les plugins ne se mettront pas à jour automatiquement',
        name: 'désactivé',
      },
      fixOnly: {
        selectedDescription: 'Mise à jour automatique uniquement pour les versions de correctif',
        name: 'Réparer seulement',
        description: 'Mise à jour automatique uniquement pour les versions de correctif (par exemple, 1.0.1 → 1.0.2). Les changements de version mineure ne déclencheront pas de mises à jour.',
      },
      latest: {
        name: 'Dernier',
        selectedDescription: 'Mettez toujours à jour vers la dernière version',
        description: 'Mettez toujours à jour vers la dernière version',
      },
    },
    upgradeMode: {
      exclude: 'Exclure sélectionné',
      all: 'Mettre à jour tout',
      partial: 'Seulement sélectionné',
    },
    upgradeModePlaceholder: {
      partial: 'Seuls les plugins sélectionnés se mettront à jour automatiquement. Aucun plugin n\'est actuellement sélectionné, donc aucun plugin ne se mettra à jour automatiquement.',
      exclude: 'Les plugins sélectionnés ne se mettront pas à jour automatiquement.',
    },
    operation: {
      clearAll: 'Tout effacer',
      select: 'Sélectionner des plugins',
    },
    pluginDowngradeWarning: {
      title: 'Baisse de version du plugin',
      exclude: 'Exclure de la mise à jour automatique',
      downgrade: 'Dégradez de toute façon',
      description: 'La mise à jour automatique est actuellement activée pour ce plugin. Le fait de rétrograder la version peut entraîner la perte de vos modifications lors de la prochaine mise à jour automatique.',
    },
    noPluginPlaceholder: {
      noInstalled: 'Aucun plugin installé',
      noFound: 'Aucun plugin n\'a été trouvé',
    },
    updateTime: 'Temps de mise à jour',
    specifyPluginsToUpdate: 'Spécifiez les plugins à mettre à jour',
    updateTimeTitle: 'Temps de mise à jour',
    changeTimezone: 'Pour changer de fuseau horaire, allez dans <setTimezone>Paramètres</setTimezone>',
    automaticUpdates: 'Mises à jour automatiques',
    updateSettings: 'Mettre à jour les paramètres',
    excludeUpdate: 'Les {{num}} plugins suivants ne se mettront pas à jour automatiquement',
    partialUPdate: 'Seuls les {{num}} plugins suivants se mettront à jour automatiquement',
    nextUpdateTime: 'Prochaine mise à jour automatique : {{time}}',
  },
}

export default translation<|MERGE_RESOLUTION|>--- conflicted
+++ resolved
@@ -49,23 +49,29 @@
     toolSelector: {
       uninstalledLink: 'Gérer dans les plugins',
       title: 'Ajouter un outil',
-      uninstalledContent: 'Ce plugin est installé à partir du référentiel local/GitHub. Veuillez utiliser après l’installation.',
+      uninstalledContent:
+        'Ce plugin est installé à partir du référentiel local/GitHub. Veuillez utiliser après l’installation.',
       unsupportedTitle: 'Action non soutenue',
       descriptionLabel: 'Description de l’outil',
       placeholder: 'Sélectionnez un outil...',
       params: 'CONFIGURATION DE RAISONNEMENT',
-      unsupportedContent: 'La version du plugin installée ne fournit pas cette action.',
+      unsupportedContent:
+        'La version du plugin installée ne fournit pas cette action.',
       auto: 'Auto',
-      descriptionPlaceholder: 'Brève description de l’objectif de l’outil, par exemple, obtenir la température d’un endroit spécifique.',
+      descriptionPlaceholder:
+        'Brève description de l’objectif de l’outil, par exemple, obtenir la température d’un endroit spécifique.',
       unsupportedContent2: 'Cliquez pour changer de version.',
       uninstalledTitle: 'Outil non installé',
-      empty: 'Cliquez sur le bouton « + » pour ajouter des outils. Vous pouvez ajouter plusieurs outils.',
+      empty:
+        'Cliquez sur le bouton « + » pour ajouter des outils. Vous pouvez ajouter plusieurs outils.',
       toolLabel: 'Outil',
       settings: 'PARAMÈTRES UTILISATEUR',
-      paramsTip2: 'Lorsque « Auto » est désactivé, la valeur par défaut est utilisée.',
+      paramsTip2:
+        'Lorsque « Auto » est désactivé, la valeur par défaut est utilisée.',
       paramsTip1: 'Contrôle les paramètres d’inférence LLM.',
       toolSetting: 'Paramètres de l\'outil',
-      unsupportedMCPTool: 'La version actuelle du plugin de stratégie d\'agent sélectionné ne prend pas en charge les outils MCP.',
+      unsupportedMCPTool:
+        'La version actuelle du plugin de stratégie d\'agent sélectionné ne prend pas en charge les outils MCP.',
     },
     modelNum: '{{num}} MODÈLES INCLUS',
     endpointDeleteTip: 'Supprimer le point de terminaison',
@@ -76,16 +82,19 @@
     configureTool: 'Configurer l’outil',
     endpointDeleteContent: 'Souhaitez-vous supprimer {{name}} ?',
     disabled: 'Handicapé',
-    endpointsTip: 'Ce plug-in fournit des fonctionnalités spécifiques via des points de terminaison, et vous pouvez configurer plusieurs ensembles de points de terminaison pour l’espace de travail actuel.',
+    endpointsTip:
+      'Ce plug-in fournit des fonctionnalités spécifiques via des points de terminaison, et vous pouvez configurer plusieurs ensembles de points de terminaison pour l’espace de travail actuel.',
     configureModel: 'Configurer le modèle',
     configureApp: 'Configurer l’application',
-    endpointsEmpty: 'Cliquez sur le bouton « + » pour ajouter un point de terminaison',
+    endpointsEmpty:
+      'Cliquez sur le bouton « + » pour ajouter un point de terminaison',
     actionNum: '{{num}} {{action}} INCLUS',
     endpointDisableContent: 'Souhaitez-vous désactiver {{name}} ?',
     endpointDisableTip: 'Désactiver le point de terminaison',
     endpointModalTitle: 'Configurer le point de terminaison',
     serviceOk: 'Service OK',
-    endpointModalDesc: 'Une fois configuré, les fonctionnalités fournies par le plugin via les points de terminaison de l’API peuvent être utilisées.',
+    endpointModalDesc:
+      'Une fois configuré, les fonctionnalités fournies par le plugin via les points de terminaison de l’API peuvent être utilisées.',
     deprecation: {
       reason: {
         ownershipTransferred: 'propriété transférée',
@@ -93,8 +102,10 @@
         noMaintainer: 'aucun mainteneur',
       },
       noReason: 'Ce plugin a été abandonné et ne sera plus mis à jour.',
-      onlyReason: 'Ce plugin a été déprécié en raison de {{deprecatedReason}} et ne sera plus mis à jour.',
-      fullMessage: 'Ce plugin a été déprécié en raison de {{deprecatedReason}}, et ne sera plus mis à jour. Veuillez utiliser <CustomLink href=\'https://example.com/\'>{{-alternativePluginId}}</CustomLink> à la place.',
+      onlyReason:
+        'Ce plugin a été déprécié en raison de {{deprecatedReason}} et ne sera plus mis à jour.',
+      fullMessage:
+        'Ce plugin a été déprécié en raison de {{deprecatedReason}}, et ne sera plus mis à jour. Veuillez utiliser <CustomLink href=\'https://example.com/\'>{{-alternativePluginId}}</CustomLink> à la place.',
     },
   },
   debugInfo: {
@@ -133,13 +144,15 @@
     uploadingPackage: 'Téléchargement de {{packageName}}...',
     readyToInstallPackage: 'Sur le point d’installer le plugin suivant',
     back: 'Précédent',
-    fromTrustSource: 'Assurez-vous de n’installer que des plugins provenant d’une <trustSource>source fiable</trustSource>.',
+    fromTrustSource:
+      'Assurez-vous de n’installer que des plugins provenant d’une <trustSource>source fiable</trustSource>.',
     close: 'Fermer',
     installing: 'Installation...',
     pluginLoadErrorDesc: 'Ce plugin ne sera pas installé',
     cancel: 'Annuler',
     installFailed: 'Échec de l’installation',
-    readyToInstallPackages: 'Sur le point d’installer les plugins {{num}} suivants',
+    readyToInstallPackages:
+      'Sur le point d’installer les plugins {{num}} suivants',
     install: 'Installer',
     uploadFailed: 'Échec du téléchargement',
     installComplete: 'Installation terminée',
@@ -159,7 +172,8 @@
     selectPackage: 'Sélectionnez le forfait',
     selectVersion: 'Sélectionner la version',
     uploadFailed: 'Échec du téléchargement',
-    installNote: 'Assurez-vous de n’installer que des plugins provenant d’une source fiable.',
+    installNote:
+      'Assurez-vous de n’installer que des plugins provenant d’une source fiable.',
     selectVersionPlaceholder: 'Veuillez sélectionner une version',
     installedSuccessfully: 'Installation réussie',
     updatePlugin: 'Mettre à jour le plugin à partir de GitHub',
@@ -175,9 +189,12 @@
     successfulTitle: 'Installation réussie',
   },
   error: {
-    noReleasesFound: 'Aucune version n’a été trouvée. Vérifiez le référentiel GitHub ou l’URL d’entrée.',
-    inValidGitHubUrl: 'URL GitHub non valide. Entrez une URL valide au format : https://github.com/owner/repo',
-    fetchReleasesError: 'Impossible de récupérer les versions. Veuillez réessayer plus tard.',
+    noReleasesFound:
+      'Aucune version n’a été trouvée. Vérifiez le référentiel GitHub ou l’URL d’entrée.',
+    inValidGitHubUrl:
+      'URL GitHub non valide. Entrez une URL valide au format : https://github.com/owner/repo',
+    fetchReleasesError:
+      'Impossible de récupérer les versions. Veuillez réessayer plus tard.',
   },
   marketplace: {
     sortOption: {
@@ -199,9 +216,12 @@
     verifiedTip: 'Vérifié par Dify',
   },
   task: {
-    installError: '{{errorLength}} les plugins n’ont pas pu être installés, cliquez pour voir',
-    installingWithSuccess: 'Installation des plugins {{installingLength}}, succès de {{successLength}}.',
-    installingWithError: 'Installation des plugins {{installingLength}}, succès de {{successLength}}, échec de {{errorLength}}',
+    installError:
+      '{{errorLength}} les plugins n’ont pas pu être installés, cliquez pour voir',
+    installingWithSuccess:
+      'Installation des plugins {{installingLength}}, succès de {{successLength}}.',
+    installingWithError:
+      'Installation des plugins {{installingLength}}, succès de {{successLength}}, échec de {{errorLength}}',
     installedError: '{{errorLength}} les plugins n’ont pas pu être installés',
     clearAll: 'Effacer tout',
     installing: 'Installation des plugins {{installingLength}}, 0 fait.',
@@ -223,7 +243,8 @@
   metadata: {
     title: 'Plugins',
   },
-  difyVersionNotCompatible: 'La version actuelle de Dify n\'est pas compatible avec ce plugin, veuillez mettre à niveau vers la version minimale requise : {{minimalDifyVersion}}',
+  difyVersionNotCompatible:
+    'La version actuelle de Dify n\'est pas compatible avec ce plugin, veuillez mettre à niveau vers la version minimale requise : {{minimalDifyVersion}}',
   requestAPlugin: 'Demander un plugin',
   publishPlugins: 'Publier des plugins',
   auth: {
@@ -243,20 +264,21 @@
     useOAuth: 'Utilisez OAuth',
     oauthClientSettings: 'Paramètres du client OAuth',
     useOAuthAuth: 'Utilisez l\'autorisation OAuth',
-    useApiAuthDesc: 'Après avoir configuré les identifiants, tous les membres de l\'espace de travail peuvent utiliser cet outil lors de l\'orchestration des applications.',
-    clientInfo: 'Comme aucun secret client du système n\'a été trouvé pour ce fournisseur d\'outils, une configuration manuelle est requise. Pour redirect_uri, veuillez utiliser',
+    useApiAuthDesc:
+      'Après avoir configuré les identifiants, tous les membres de l\'espace de travail peuvent utiliser cet outil lors de l\'orchestration des applications.',
+    clientInfo:
+      'Comme aucun secret client du système n\'a été trouvé pour ce fournisseur d\'outils, une configuration manuelle est requise. Pour redirect_uri, veuillez utiliser',
     setDefault: 'Définir comme par défaut',
     authorization: 'Autorisation',
     useApi: 'Utilisez la clé API',
-    customCredentialUnavailable: 'Les identifiants personnalisés ne sont actuellement pas disponibles.',
-    credentialUnavailable: 'Les informations d\'identification ne sont actuellement pas disponibles. Veuillez contacter l\'administrateur.',
+    customCredentialUnavailable:
+      'Les identifiants personnalisés ne sont actuellement pas disponibles.',
+    credentialUnavailable:
+      'Les informations d\'identification ne sont actuellement pas disponibles. Veuillez contacter l\'administrateur.',
     unavailable: 'Non disponible',
-<<<<<<< HEAD
+    credentialUnavailableInButton: 'Identifiant indisponible',
     connectedWorkspace: 'Espace de travail connecté',
     emptyAuth: 'Veuillez configurer l’authentification',
-=======
-    credentialUnavailableInButton: 'Identifiant indisponible',
->>>>>>> bdd85b36
   },
   deprecated: 'Obsolète',
   autoUpdate: {
@@ -266,9 +288,11 @@
         name: 'désactivé',
       },
       fixOnly: {
-        selectedDescription: 'Mise à jour automatique uniquement pour les versions de correctif',
+        selectedDescription:
+          'Mise à jour automatique uniquement pour les versions de correctif',
         name: 'Réparer seulement',
-        description: 'Mise à jour automatique uniquement pour les versions de correctif (par exemple, 1.0.1 → 1.0.2). Les changements de version mineure ne déclencheront pas de mises à jour.',
+        description:
+          'Mise à jour automatique uniquement pour les versions de correctif (par exemple, 1.0.1 → 1.0.2). Les changements de version mineure ne déclencheront pas de mises à jour.',
       },
       latest: {
         name: 'Dernier',
@@ -282,8 +306,10 @@
       partial: 'Seulement sélectionné',
     },
     upgradeModePlaceholder: {
-      partial: 'Seuls les plugins sélectionnés se mettront à jour automatiquement. Aucun plugin n\'est actuellement sélectionné, donc aucun plugin ne se mettra à jour automatiquement.',
-      exclude: 'Les plugins sélectionnés ne se mettront pas à jour automatiquement.',
+      partial:
+        'Seuls les plugins sélectionnés se mettront à jour automatiquement. Aucun plugin n\'est actuellement sélectionné, donc aucun plugin ne se mettra à jour automatiquement.',
+      exclude:
+        'Les plugins sélectionnés ne se mettront pas à jour automatiquement.',
     },
     operation: {
       clearAll: 'Tout effacer',
@@ -293,7 +319,8 @@
       title: 'Baisse de version du plugin',
       exclude: 'Exclure de la mise à jour automatique',
       downgrade: 'Dégradez de toute façon',
-      description: 'La mise à jour automatique est actuellement activée pour ce plugin. Le fait de rétrograder la version peut entraîner la perte de vos modifications lors de la prochaine mise à jour automatique.',
+      description:
+        'La mise à jour automatique est actuellement activée pour ce plugin. Le fait de rétrograder la version peut entraîner la perte de vos modifications lors de la prochaine mise à jour automatique.',
     },
     noPluginPlaceholder: {
       noInstalled: 'Aucun plugin installé',
@@ -302,11 +329,14 @@
     updateTime: 'Temps de mise à jour',
     specifyPluginsToUpdate: 'Spécifiez les plugins à mettre à jour',
     updateTimeTitle: 'Temps de mise à jour',
-    changeTimezone: 'Pour changer de fuseau horaire, allez dans <setTimezone>Paramètres</setTimezone>',
+    changeTimezone:
+      'Pour changer de fuseau horaire, allez dans <setTimezone>Paramètres</setTimezone>',
     automaticUpdates: 'Mises à jour automatiques',
     updateSettings: 'Mettre à jour les paramètres',
-    excludeUpdate: 'Les {{num}} plugins suivants ne se mettront pas à jour automatiquement',
-    partialUPdate: 'Seuls les {{num}} plugins suivants se mettront à jour automatiquement',
+    excludeUpdate:
+      'Les {{num}} plugins suivants ne se mettront pas à jour automatiquement',
+    partialUPdate:
+      'Seuls les {{num}} plugins suivants se mettront à jour automatiquement',
     nextUpdateTime: 'Prochaine mise à jour automatique : {{time}}',
   },
 }
