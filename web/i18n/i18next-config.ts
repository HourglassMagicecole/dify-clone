'use client'
import i18n from 'i18next'
import { camelCase } from 'lodash-es'
import { initReactI18next } from 'react-i18next'

const requireSilent = async (lang: string, namespace: string) => {
  let res
  try {
    res = (await import(`./${lang}/${namespace}`)).default
  }
  catch {
    res = (await import(`./en-US/${namespace}`)).default
  }

  return res
}

<<<<<<< HEAD
const loadLangResources = (lang: string) => ({
  translation: {
    common: require(`./${lang}/common`).default,
    layout: require(`./${lang}/layout`).default,
    login: require(`./${lang}/login`).default,
    register: require(`./${lang}/register`).default,
    app: require(`./${lang}/app`).default,
    appOverview: require(`./${lang}/app-overview`).default,
    appDebug: require(`./${lang}/app-debug`).default,
    appApi: require(`./${lang}/app-api`).default,
    appLog: require(`./${lang}/app-log`).default,
    appAnnotation: require(`./${lang}/app-annotation`).default,
    share: require(`./${lang}/share-app`).default,
    dataset: require(`./${lang}/dataset`).default,
    datasetDocuments: require(`./${lang}/dataset-documents`).default,
    datasetHitTesting: require(`./${lang}/dataset-hit-testing`).default,
    datasetSettings: require(`./${lang}/dataset-settings`).default,
    datasetCreation: require(`./${lang}/dataset-creation`).default,
    datasetPipeline: require(`./${lang}/dataset-pipeline`).default,
    explore: require(`./${lang}/explore`).default,
    billing: require(`./${lang}/billing`).default,
    custom: require(`./${lang}/custom`).default,
    tools: require(`./${lang}/tools`).default,
    workflow: require(`./${lang}/workflow`).default,
    runLog: require(`./${lang}/run-log`).default,
    plugin: require(`./${lang}/plugin`).default,
    pluginTags: require(`./${lang}/plugin-tags`).default,
    time: require(`./${lang}/time`).default,
    pipeline: require(`./${lang}/pipeline`).default,
    education: requireSilent(lang),
  },
})
=======
const NAMESPACES = [
  'app-annotation',
  'app-api',
  'app-debug',
  'app-log',
  'app-overview',
  'app',
  'billing',
  'common',
  'custom',
  'dataset-creation',
  'dataset-documents',
  'dataset-hit-testing',
  'dataset-settings',
  'dataset',
  'education',
  'explore',
  'layout',
  'login',
  'plugin-tags',
  'plugin',
  'register',
  'run-log',
  'share',
  'time',
  'tools',
  'workflow',
]

export const loadLangResources = async (lang: string) => {
  const modules = await Promise.all(NAMESPACES.map(ns => requireSilent(lang, ns)))
  const resources = modules.reduce((acc, mod, index) => {
    acc[camelCase(NAMESPACES[index])] = mod
    return acc
  }, {} as Record<string, any>)
  return resources
}

const getFallbackTranslation = () => {
  const resources = NAMESPACES.reduce((acc, ns, index) => {
    acc[camelCase(NAMESPACES[index])] = require(`./en-US/${ns}`).default
    return acc
  }, {} as Record<string, any>)
  return {
    translation: resources,
  }
}
>>>>>>> bd43ca62

if (!i18n.isInitialized) {
  i18n.use(initReactI18next)
    .init({
      lng: undefined,
      fallbackLng: 'en-US',
      resources: {
        'en-US': getFallbackTranslation(),
      },
    })
}

export const changeLanguage = async (lng?: string) => {
  const resolvedLng = lng ?? 'en-US'
  const resource = await loadLangResources(resolvedLng)
  if (!i18n.hasResourceBundle(resolvedLng, 'translation'))
    i18n.addResourceBundle(resolvedLng, 'translation', resource, true, true)
  await i18n.changeLanguage(resolvedLng)
}

export default i18n<|MERGE_RESOLUTION|>--- conflicted
+++ resolved
@@ -15,40 +15,6 @@
   return res
 }
 
-<<<<<<< HEAD
-const loadLangResources = (lang: string) => ({
-  translation: {
-    common: require(`./${lang}/common`).default,
-    layout: require(`./${lang}/layout`).default,
-    login: require(`./${lang}/login`).default,
-    register: require(`./${lang}/register`).default,
-    app: require(`./${lang}/app`).default,
-    appOverview: require(`./${lang}/app-overview`).default,
-    appDebug: require(`./${lang}/app-debug`).default,
-    appApi: require(`./${lang}/app-api`).default,
-    appLog: require(`./${lang}/app-log`).default,
-    appAnnotation: require(`./${lang}/app-annotation`).default,
-    share: require(`./${lang}/share-app`).default,
-    dataset: require(`./${lang}/dataset`).default,
-    datasetDocuments: require(`./${lang}/dataset-documents`).default,
-    datasetHitTesting: require(`./${lang}/dataset-hit-testing`).default,
-    datasetSettings: require(`./${lang}/dataset-settings`).default,
-    datasetCreation: require(`./${lang}/dataset-creation`).default,
-    datasetPipeline: require(`./${lang}/dataset-pipeline`).default,
-    explore: require(`./${lang}/explore`).default,
-    billing: require(`./${lang}/billing`).default,
-    custom: require(`./${lang}/custom`).default,
-    tools: require(`./${lang}/tools`).default,
-    workflow: require(`./${lang}/workflow`).default,
-    runLog: require(`./${lang}/run-log`).default,
-    plugin: require(`./${lang}/plugin`).default,
-    pluginTags: require(`./${lang}/plugin-tags`).default,
-    time: require(`./${lang}/time`).default,
-    pipeline: require(`./${lang}/pipeline`).default,
-    education: requireSilent(lang),
-  },
-})
-=======
 const NAMESPACES = [
   'app-annotation',
   'app-api',
@@ -62,12 +28,14 @@
   'dataset-creation',
   'dataset-documents',
   'dataset-hit-testing',
+  'dataset-pipeline',
   'dataset-settings',
   'dataset',
   'education',
   'explore',
   'layout',
   'login',
+  'pipeline',
   'plugin-tags',
   'plugin',
   'register',
@@ -96,7 +64,6 @@
     translation: resources,
   }
 }
->>>>>>> bd43ca62
 
 if (!i18n.isInitialized) {
   i18n.use(initReactI18next)
