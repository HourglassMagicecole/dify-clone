--- conflicted
+++ resolved
@@ -656,7 +656,7 @@
                       />
                       <div className='flex items-center gap-1'>
                         <label className="ml-2 system-sm-regular cursor-pointer text-text-secondary">
-                          {t('datasetCreation.stepTwo.QALanguage')}
+                          {t('datasetCreation.stepTwo.useQALanguage')}
                         </label>
                         <div className='z-50 relative'>
                           <LanguageSelect
@@ -668,7 +668,6 @@
                         <Tooltip popupContent={t('datasetCreation.stepTwo.QATip')} />
                       </div>
                     </div>
-<<<<<<< HEAD
                     {docForm === ChuckingMode.qa && (
                       <div
                         style={{
@@ -680,33 +679,6 @@
                         <span className='system-xs-medium text-text-primary'>
                           {t('datasetCreation.stepTwo.QATip')}
                         </span>
-=======
-                    {IS_CE_EDITION && <>
-                      <div className='flex items-center'>
-                        <Checkbox
-                          checked={docForm === ChuckingMode.qa}
-                          onCheck={() => {
-                            if (docForm === ChuckingMode.qa)
-                              handleChangeDocform(ChuckingMode.text)
-                            else
-                              handleChangeDocform(ChuckingMode.qa)
-                          }}
-                          className='mr-2'
-                        />
-                        <div className='flex items-center gap-1'>
-                          <TextLabel>
-                            {t('datasetCreation.stepTwo.useQALanguage')}
-                          </TextLabel>
-                          <div className='z-50 relative'>
-                            <LanguageSelect
-                              currentLanguage={docLanguage || locale}
-                              onSelect={setDocLanguage}
-                              disabled={isLanguageSelectDisabled}
-                            />
-                          </div>
-                          <Tooltip popupContent={t('datasetCreation.stepTwo.QATip')} />
-                        </div>
->>>>>>> 8ee7e0a7
                       </div>
                     )}
                   </>}
