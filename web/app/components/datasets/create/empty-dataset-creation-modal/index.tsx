'use client'
import React, { useState } from 'react'
import { useRouter } from 'next/navigation'
import { useTranslation } from 'react-i18next'
import { useContext } from 'use-context-selector'
import s from './index.module.css'
import cn from '@/utils/classnames'
import Modal from '@/app/components/base/modal'
import Input from '@/app/components/base/input'
import Button from '@/app/components/base/button'

import { ToastContext } from '@/app/components/base/toast'
import { createEmptyDataset } from '@/service/datasets'

type IProps = {
  show: boolean
  onHide: () => void
}

const EmptyDatasetCreationModal = ({
  show = false,
  onHide,
}: IProps) => {
  const [inputValue, setInputValue] = useState('')
  const { t } = useTranslation()
  const { notify } = useContext(ToastContext)
  const router = useRouter()

  const submit = async () => {
    if (!inputValue) {
      notify({ type: 'error', message: t('datasetCreation.stepOne.modal.nameNotEmpty') })
      return
    }
    if (inputValue.length > 40) {
      notify({ type: 'error', message: t('datasetCreation.stepOne.modal.nameLengthInvalid') })
      return
    }
    try {
      const dataset = await createEmptyDataset({ name: inputValue })
      onHide()
      router.push(`/datasets/${dataset.id}/documents`)
    }
    catch (err) {
      notify({ type: 'error', message: t('datasetCreation.stepOne.modal.failed') })
    }
  }

  return (
    <Modal
      isShow={show}
      onClose={onHide}
      className={cn(s.modal, '!max-w-[520px]', 'px-8')}
    >
      <div className={s.modalHeader}>
        <div className={s.title}>{t('datasetCreation.stepOne.modal.title')}</div>
        <span className={s.close} onClick={onHide} />
      </div>
      <div className={s.tip}>{t('datasetCreation.stepOne.modal.tip')}</div>
      <div className={s.form}>
        <div className={s.label}>{t('datasetCreation.stepOne.modal.input')}</div>
<<<<<<< HEAD
        <Input value={inputValue} placeholder={t('datasetCreation.stepOne.modal.placeholder') || ''} onChange={e => setInputValue(e.target.value)} />
=======
        <Input className='!h-8' value={inputValue} placeholder={t('datasetCreation.stepOne.modal.placeholder') || ''} onChange={e => setInputValue(e.target.value)} />
>>>>>>> dabfd746
      </div>
      <div className='flex flex-row-reverse'>
        <Button className='w-24 ml-2' variant='primary' onClick={submit}>{t('datasetCreation.stepOne.modal.confirmButton')}</Button>
        <Button className='w-24' onClick={onHide}>{t('datasetCreation.stepOne.modal.cancelButton')}</Button>
      </div>
    </Modal>
  )
}

export default EmptyDatasetCreationModal<|MERGE_RESOLUTION|>--- conflicted
+++ resolved
@@ -58,11 +58,7 @@
       <div className={s.tip}>{t('datasetCreation.stepOne.modal.tip')}</div>
       <div className={s.form}>
         <div className={s.label}>{t('datasetCreation.stepOne.modal.input')}</div>
-<<<<<<< HEAD
         <Input value={inputValue} placeholder={t('datasetCreation.stepOne.modal.placeholder') || ''} onChange={e => setInputValue(e.target.value)} />
-=======
-        <Input className='!h-8' value={inputValue} placeholder={t('datasetCreation.stepOne.modal.placeholder') || ''} onChange={e => setInputValue(e.target.value)} />
->>>>>>> dabfd746
       </div>
       <div className='flex flex-row-reverse'>
         <Button className='w-24 ml-2' variant='primary' onClick={submit}>{t('datasetCreation.stepOne.modal.confirmButton')}</Button>
