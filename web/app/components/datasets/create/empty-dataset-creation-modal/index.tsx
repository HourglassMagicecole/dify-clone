--- conflicted
+++ resolved
@@ -11,11 +11,7 @@
 
 import { ToastContext } from '@/app/components/base/toast'
 import { createEmptyDataset } from '@/service/datasets'
-<<<<<<< HEAD
-import { useResetDatasetList } from '@/service/knowledge/use-dataset'
-=======
 import { useInvalidDatasetList } from '@/service/knowledge/use-dataset'
->>>>>>> 23def7d0
 
 type IProps = {
   show: boolean
@@ -30,11 +26,7 @@
   const { t } = useTranslation()
   const { notify } = useContext(ToastContext)
   const router = useRouter()
-<<<<<<< HEAD
-  const resetDatasetList = useResetDatasetList()
-=======
   const invalidDatasetList = useInvalidDatasetList()
->>>>>>> 23def7d0
 
   const submit = async () => {
     if (!inputValue) {
@@ -47,11 +39,7 @@
     }
     try {
       const dataset = await createEmptyDataset({ name: inputValue })
-<<<<<<< HEAD
-      resetDatasetList()
-=======
       invalidDatasetList()
->>>>>>> 23def7d0
       onHide()
       router.push(`/datasets/${dataset.id}/documents`)
     }
