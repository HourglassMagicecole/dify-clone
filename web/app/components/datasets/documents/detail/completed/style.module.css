--- conflicted
+++ resolved
@@ -1,19 +1,5 @@
-<<<<<<< HEAD
-/* .cardWrapper {
-  display: grid;
-  grid-template-columns: repeat(auto-fill, minmax(290px, auto));
-  grid-gap: 16px;
-  grid-auto-rows: 180px;
-} */
-.totalText {
-  @apply text-text-secondary flex-1;
-}
-.docSearchWrapper {
-  @apply sticky w-full -top-3 bg-white flex items-center mb-3 justify-between z-10 flex-wrap gap-y-1 pr-3;
-=======
 .docSearchWrapper {
   @apply sticky w-full -top-3 flex items-center mb-3 justify-between z-[11] flex-wrap gap-y-1 pr-3;
->>>>>>> df5fb6dc
 }
 .listContainer {
   height: calc(100% - 3.25rem);
