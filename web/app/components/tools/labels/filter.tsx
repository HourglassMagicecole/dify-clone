import type { FC } from 'react'
import { useMemo, useState } from 'react'
import { useTranslation } from 'react-i18next'
import { useDebounceFn } from 'ahooks'
import { RiArrowDownSLine } from '@remixicon/react'
import cn from '@/utils/classnames'
import {
  PortalToFollowElem,
  PortalToFollowElemContent,
  PortalToFollowElemTrigger,
} from '@/app/components/base/portal-to-follow-elem'
import Input from '@/app/components/base/input'
import { Tag01, Tag03 } from '@/app/components/base/icons/src/vender/line/financeAndECommerce'
import { Check } from '@/app/components/base/icons/src/vender/line/general'
import { XCircle } from '@/app/components/base/icons/src/vender/solid/general'
import type { Label } from '@/app/components/tools/labels/constant'
import { useTags } from '@/app/components/plugins/hooks'

type LabelFilterProps = {
  value: string[]
  onChange: (v: string[]) => void
}
const LabelFilter: FC<LabelFilterProps> = ({
  value,
  onChange,
}) => {
  const { t } = useTranslation()
  const [open, setOpen] = useState(false)

  const { tags: labelList } = useTags()

  const [keywords, setKeywords] = useState('')
  const [searchKeywords, setSearchKeywords] = useState('')
  const { run: handleSearch } = useDebounceFn(() => {
    setSearchKeywords(keywords)
  }, { wait: 500 })
  const handleKeywordsChange = (value: string) => {
    setKeywords(value)
    handleSearch()
  }

  const filteredLabelList = useMemo(() => {
    return labelList.filter(label => label.name.includes(searchKeywords))
  }, [labelList, searchKeywords])

  const currentLabel = useMemo(() => {
    return labelList.find(label => label.name === value[0])
  }, [value, labelList])

  const selectLabel = (label: Label) => {
    if (value.includes(label.name))
      onChange(value.filter(v => v !== label.name))
    else
      onChange([...value, label.name])
  }

  return (
    <PortalToFollowElem
      open={open}
      onOpenChange={setOpen}
      placement='bottom-start'
      offset={4}
    >
      <div className='relative'>
        <PortalToFollowElemTrigger
          onClick={() => setOpen(v => !v)}
          className='block'
        >
          <div className={cn(
            'flex items-center gap-1 px-2 h-8 rounded-lg border-[0.5px] border-transparent bg-components-input-bg-normal cursor-pointer hover:bg-components-input-bg-hover',
            !open && !!value.length && 'shadow-xs',
            open && !!value.length && 'shadow-xs',
          )}>
            <div className='p-[1px]'>
              <Tag01 className='h-3.5 w-3.5 text-text-tertiary' />
            </div>
            <div className='text-[13px] leading-[18px] text-text-tertiary'>
              {!value.length && t('common.tag.placeholder')}
              {!!value.length && currentLabel?.label}
            </div>
            {value.length > 1 && (
              <div className='text-xs font-medium leading-[18px] text-text-tertiary'>{`+${value.length - 1}`}</div>
            )}
            {!value.length && (
              <div className='p-[1px]'>
                <RiArrowDownSLine className='h-3.5 w-3.5 text-text-tertiary' />
              </div>
            )}
            {!!value.length && (
              <div className='p-[1px] cursor-pointer group/clear' onClick={(e) => {
                e.stopPropagation()
                onChange([])
              }}>
                <XCircle className='h-3.5 w-3.5 text-text-tertiary group-hover/clear:text-text-secondary' />
              </div>
            )}
          </div>
        </PortalToFollowElemTrigger>
        <PortalToFollowElemContent className='z-[1002]'>
          <div className='relative w-[240px] bg-components-panel-bg-blur rounded-lg border-[0.5px] backdrop-blur-[5px] border-components-panel-border  shadow-lg'>
            <div className='p-2'>
              <Input
                showLeftIcon
                showClearIcon
                value={keywords}
                onChange={e => handleKeywordsChange(e.target.value)}
                onClear={() => handleKeywordsChange('')}
              />
            </div>
            <div className='p-1'>
              {filteredLabelList.map(label => (
                <div
                  key={label.name}
                  className='flex items-center gap-2 pl-3 py-[6px] pr-2 rounded-lg cursor-pointer hover:bg-state-base-hover'
                  onClick={() => selectLabel(label)}
                >
<<<<<<< HEAD
                  <div title={label.label} className='grow text-sm text-gray-700 leading-5 truncate'>{label.label}</div>
                  {value.includes(label.name) && <Check className='shrink-0 w-4 h-4 text-primary-600' />}
=======
                  <div title={label.label} className='grow text-sm text-text-secondary leading-5 truncate'>{label.label}</div>
                  {value.includes(label.name) && <Check className='shrink-0 w-4 h-4 text-text-accent' />}
>>>>>>> 04054954
                </div>
              ))}
              {!filteredLabelList.length && (
                <div className='p-3 flex flex-col items-center gap-1'>
                  <Tag03 className='h-6 w-6 text-text-quaternary' />
                  <div className='text-text-tertiary text-xs leading-[14px]'>{t('common.tag.noTag')}</div>
                </div>
              )}
            </div>
          </div>
        </PortalToFollowElemContent>
      </div>
    </PortalToFollowElem>

  )
}

export default LabelFilter<|MERGE_RESOLUTION|>--- conflicted
+++ resolved
@@ -114,13 +114,8 @@
                   className='flex items-center gap-2 pl-3 py-[6px] pr-2 rounded-lg cursor-pointer hover:bg-state-base-hover'
                   onClick={() => selectLabel(label)}
                 >
-<<<<<<< HEAD
-                  <div title={label.label} className='grow text-sm text-gray-700 leading-5 truncate'>{label.label}</div>
-                  {value.includes(label.name) && <Check className='shrink-0 w-4 h-4 text-primary-600' />}
-=======
                   <div title={label.label} className='grow text-sm text-text-secondary leading-5 truncate'>{label.label}</div>
                   {value.includes(label.name) && <Check className='shrink-0 w-4 h-4 text-text-accent' />}
->>>>>>> 04054954
                 </div>
               ))}
               {!filteredLabelList.length && (
