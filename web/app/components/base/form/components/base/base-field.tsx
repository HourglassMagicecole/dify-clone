--- conflicted
+++ resolved
@@ -25,13 +25,14 @@
 import ModelParameterModal from '@/app/components/plugins/plugin-detail-panel/model-selector'
 import ObjectValueList from '@/app/components/workflow/panel/chat-variable-panel/components/object-value-list'
 import ArrayValueList from '@/app/components/workflow/panel/chat-variable-panel/components/array-value-list'
+import ArrayBooleanValueList from '@/app/components/workflow/panel/chat-variable-panel/components/array-bool-list'
 import CodeEditor from '@/app/components/workflow/nodes/_base/components/editor/code-editor'
 import { CodeLanguage } from '@/app/components/workflow/nodes/code/types'
 import Button from '@/app/components/base/button'
 import PromptGeneratorBtn from '@/app/components/workflow/nodes/llm/components/prompt-generator-btn'
-import Switch from '@/app/components/base/switch'
 import Slider from '@/app/components/base/slider'
 import Tooltip from '@/app/components/base/tooltip'
+import Switch from '../../../switch'
 
 export type BaseFieldProps = {
   fieldClassName?: string
@@ -157,314 +158,317 @@
 
   return (
     <>
-    {
-      selfProps?.withTopDivider && (
-        <div className='h-px w-full bg-divider-subtle' />
-      )
-    }
-    <div className={cn(fieldClassName, formFieldClassName)}>
-      <div
-        className={cn(type === FormTypeEnum.collapse && 'cursor-pointer', labelClassName, formLabelClassName)}
-        onClick={() => {
-          if (type === FormTypeEnum.collapse)
-            handleChange(!value)
-        }}
-      >
-        {memorizedLabel}
-        {
-          required && !isValidElement(label) && (
-            <span className='ml-1 text-text-destructive-secondary'>*</span>
-          )
-        }
-        {
-          type === FormTypeEnum.collapse && (
-            <RiArrowDownSFill
-              className={cn(
-                'h-4 w-4 text-text-quaternary',
-                value && '-rotate-90',
-              )}
-            />
-          )
-        }
-        {
-          type === FormTypeEnum.editMode && (
-            <Button
-              variant='ghost'
-              size='small'
-              className='text-text-tertiary'
-              onClick={() => handleChange(!value)}
-            >
-              {value ? <RiInputField className='mr-1 h-3.5 w-3.5' /> : <RiDraftLine className='mr-1 h-3.5 w-3.5' />}
-              {selfProps?.editModeLabel}
-            </Button>
-          )
-        }
-        {
-          memorizedTooltip && (
-            <Tooltip
-              popupContent={memorizedTooltip}
-              triggerClassName='ml-1 w-4 h-4'
-            />
-          )
-        }
-      </div>
-      <div className={cn(inputContainerClassName, formInputContainerClassName)}>
-        {
-          type === FormTypeEnum.textInput && (
-            <Input
-              id={field.name}
-              name={field.name}
-              className={cn(inputClassName, formInputClassName)}
-              value={value || ''}
-              onChange={e => handleChange(e.target.value)}
-              onBlur={field.handleBlur}
-              disabled={disabled}
-              placeholder={memorizedPlaceholder}
-            />
-          )
-        }
-        {
-          type === FormTypeEnum.secretInput && (
-            <Input
-              id={field.name}
-              name={field.name}
-              type='password'
-              className={cn(inputClassName, formInputClassName)}
-              value={value || ''}
-              onChange={e => handleChange(e.target.value)}
-              onBlur={field.handleBlur}
-              disabled={disabled}
-              placeholder={memorizedPlaceholder}
-            />
-          )
-        }
-        {
-          type === FormTypeEnum.textNumber && !selfProps?.withSlider && (
-            <Input
-              id={field.name}
-              name={field.name}
-              type='number'
-              className={cn(inputClassName, formInputClassName)}
-              value={value || ''}
-              onChange={e => handleChange(e.target.value)}
-              onBlur={field.handleBlur}
-              disabled={disabled}
-              placeholder={memorizedPlaceholder}
-            />
-          )
-        }
-        {
-          type === FormTypeEnum.textNumber && selfProps?.withSlider && (
-            <div className='flex items-center space-x-2'>
-              <Slider
-                min={selfProps?.sliderMin}
-                max={selfProps?.sliderMax}
-                step={selfProps?.sliderStep}
-                value={value}
-                onChange={handleChange}
-                className={cn(selfProps.sliderClassName)}
-                trackClassName={cn(selfProps.sliderTrackClassName)}
-                thumbClassName={cn(selfProps.sliderThumbClassName)}
-              />
+      {
+        selfProps?.withTopDivider && (
+          <div className='h-px w-full bg-divider-subtle' />
+        )
+      }
+      <div className={cn(fieldClassName, formFieldClassName)}>
+        <div
+          className={cn(type === FormTypeEnum.collapse && 'cursor-pointer', labelClassName, formLabelClassName)}
+          onClick={() => {
+            if (type === FormTypeEnum.collapse)
+              handleChange(!value)
+          }}
+        >
+          {memorizedLabel}
+          {
+            required && !isValidElement(label) && (
+              <span className='ml-1 text-text-destructive-secondary'>*</span>
+            )
+          }
+          {
+            type === FormTypeEnum.collapse && (
+              <RiArrowDownSFill
+                className={cn(
+                  'h-4 w-4 text-text-quaternary',
+                  value && '-rotate-90',
+                )}
+              />
+            )
+          }
+          {
+            type === FormTypeEnum.editMode && (
+              <Button
+                variant='ghost'
+                size='small'
+                className='text-text-tertiary'
+                onClick={() => handleChange(!value)}
+              >
+                {value ? <RiInputField className='mr-1 h-3.5 w-3.5' /> : <RiDraftLine className='mr-1 h-3.5 w-3.5' />}
+                {selfProps?.editModeLabel}
+              </Button>
+            )
+          }
+          {
+            memorizedTooltip && (
+              <Tooltip
+                popupContent={memorizedTooltip}
+                triggerClassName='ml-1 w-4 h-4'
+              />
+            )
+          }
+        </div>
+        <div className={cn(inputContainerClassName, formInputContainerClassName)}>
+          {
+            type === FormTypeEnum.textInput && (
               <Input
                 id={field.name}
                 name={field.name}
-                type='number'
-                className={cn('', inputClassName, formInputClassName)}
-                wrapperClassName={cn(selfProps.inputWrapperClassName)}
+                className={cn(inputClassName, formInputClassName)}
                 value={value || ''}
                 onChange={e => handleChange(e.target.value)}
                 onBlur={field.handleBlur}
                 disabled={disabled}
                 placeholder={memorizedPlaceholder}
               />
-            </div>
-          )
-        }
-        {
-          type === FormTypeEnum.select && (
-            <PureSelect
-              value={value}
-              onChange={handleChange}
-              disabled={disabled}
-              placeholder={memorizedPlaceholder}
-              options={memorizedOptions}
-              triggerPopupSameWidth
-            />
-          )
-        }
-        {
-          type === FormTypeEnum.radio && (
-            <div className={cn(
-              memorizedOptions.length < 3 ? 'flex items-center space-x-2' : 'space-y-2',
-            )}>
-              {
-                memorizedOptions.map(option => (
-                  <div
-                    key={option.value}
-                    className={cn(
-                      'system-sm-regular hover:bg-components-option-card-option-hover-bg hover:border-components-option-card-option-hover-border flex h-8 flex-[1] grow cursor-pointer items-center justify-center rounded-lg border border-components-option-card-option-border bg-components-option-card-option-bg p-2 text-text-secondary',
-                      value === option.value && 'border-components-option-card-option-selected-border bg-components-option-card-option-selected-bg text-text-primary shadow-xs',
-                      disabled && 'cursor-not-allowed opacity-50',
-                      inputClassName,
-                      formInputClassName,
-                    )}
-                    onClick={() => handleChange(option.value)}
-                  >
-                    {
-                      selfProps?.showRadioUI && (
-                        <RadioE
-                          className='mr-2'
-                          isChecked={value === option.value}
-                        />
-                      )
-                    }
-                    {option.label}
-                  </div>
-                ))
-              }
-            </div>
-          )
-        }
-        {
-<<<<<<< HEAD
-          type === FormTypeEnum.textareaInput && (
-            <Textarea
-              className={cn(
-                'min-h-[80px]',
-                inputClassName,
-                formInputClassName,
-              )}
-              value={value}
-              placeholder={memorizedPlaceholder}
-              onChange={e => handleChange(e.target.value)}
-              onBlur={field.handleBlur}
-              disabled={disabled}
-            />
-          )
-        }
-        {
-          type === FormTypeEnum.promptInput && (
-            <div className={cn(
-              'relative rounded-lg bg-components-input-bg-normal p-2',
-              formInputContainerClassName,
-            )}>
-              {
-                selfProps?.enablePromptGenerator && (
-                  <PromptGeneratorBtn
-                    nodeId={selfProps?.nodeId}
-                    className='absolute right-0 top-[-26px]'
-                    onGenerated={handleChange}
-                    modelConfig={selfProps?.modelConfig}
-                    currentPrompt={value}
-                  />
-                )
-              }
-              <PromptEditor
+            )
+          }
+          {
+            type === FormTypeEnum.secretInput && (
+              <Input
+                id={field.name}
+                name={field.name}
+                type='password'
+                className={cn(inputClassName, formInputClassName)}
+                value={value || ''}
+                onChange={e => handleChange(e.target.value)}
+                onBlur={field.handleBlur}
+                disabled={disabled}
+                placeholder={memorizedPlaceholder}
+              />
+            )
+          }
+          {
+            type === FormTypeEnum.textNumber && !selfProps?.withSlider && (
+              <Input
+                id={field.name}
+                name={field.name}
+                type='number'
+                className={cn(inputClassName, formInputClassName)}
+                value={value || ''}
+                onChange={e => handleChange(e.target.value)}
+                onBlur={field.handleBlur}
+                disabled={disabled}
+                placeholder={memorizedPlaceholder}
+              />
+            )
+          }
+          {
+            type === FormTypeEnum.textNumber && selfProps?.withSlider && (
+              <div className='flex items-center space-x-2'>
+                <Slider
+                  min={selfProps?.sliderMin}
+                  max={selfProps?.sliderMax}
+                  step={selfProps?.sliderStep}
+                  value={value}
+                  onChange={handleChange}
+                  className={cn(selfProps.sliderClassName)}
+                  trackClassName={cn(selfProps.sliderTrackClassName)}
+                  thumbClassName={cn(selfProps.sliderThumbClassName)}
+                />
+                <Input
+                  id={field.name}
+                  name={field.name}
+                  type='number'
+                  className={cn('', inputClassName, formInputClassName)}
+                  wrapperClassName={cn(selfProps.inputWrapperClassName)}
+                  value={value || ''}
+                  onChange={e => handleChange(e.target.value)}
+                  onBlur={field.handleBlur}
+                  disabled={disabled}
+                  placeholder={memorizedPlaceholder}
+                />
+              </div>
+            )
+          }
+          {
+            type === FormTypeEnum.select && (
+              <PureSelect
                 value={value}
                 onChange={handleChange}
-                onBlur={field.handleBlur}
-                editable={!disabled}
-                placeholder={memorizedPlaceholder || selfProps?.placeholder}
+                disabled={disabled}
+                placeholder={memorizedPlaceholder}
+                options={memorizedOptions}
+                triggerPopupSameWidth
+              />
+            )
+          }
+          {
+            type === FormTypeEnum.radio && (
+              <div className={cn(
+                memorizedOptions.length < 3 ? 'flex items-center space-x-2' : 'space-y-2',
+              )}>
+                {
+                  memorizedOptions.map(option => (
+                    <div
+                      key={option.value}
+                      className={cn(
+                        'system-sm-regular hover:bg-components-option-card-option-hover-bg hover:border-components-option-card-option-hover-border flex h-8 flex-[1] grow cursor-pointer items-center justify-center rounded-lg border border-components-option-card-option-border bg-components-option-card-option-bg p-2 text-text-secondary',
+                        value === option.value && 'border-components-option-card-option-selected-border bg-components-option-card-option-selected-bg text-text-primary shadow-xs',
+                        disabled && 'cursor-not-allowed opacity-50',
+                        inputClassName,
+                        formInputClassName,
+                      )}
+                      onClick={() => handleChange(option.value)}
+                    >
+                      {
+                        selfProps?.showRadioUI && (
+                          <RadioE
+                            className='mr-2'
+                            isChecked={value === option.value}
+                          />
+                        )
+                      }
+                      {option.label}
+                    </div>
+                  ))
+                }
+              </div>
+            )
+          }
+          {
+            type === FormTypeEnum.textareaInput && (
+              <Textarea
                 className={cn(
                   'min-h-[80px]',
                   inputClassName,
                   formInputClassName,
                 )}
-              />
-            </div>
-          )
-        }
-        {
-          type === FormTypeEnum.objectList && (
-            <ObjectValueList
-              list={value}
-              onChange={handleChange}
-            />
-          )
-        }
-        {
-          type === FormTypeEnum.arrayList && (
-            <ArrayValueList
-              isString={selfProps?.isString}
-              list={value}
-              onChange={handleChange}
-            />
-          )
-        }
-        {
-          type === FormTypeEnum.jsonInput && (
-            <div className='w-full rounded-[10px] bg-components-input-bg-normal py-2 pl-3 pr-1' style={{ height: selfProps?.editorMinHeight }}>
-              <CodeEditor
-                isExpand
-                noWrapper
-                language={CodeLanguage.json}
                 value={value}
-                placeholder={<div className='whitespace-pre'>{selfProps?.placeholder as string}</div>}
+                placeholder={memorizedPlaceholder}
+                onChange={e => handleChange(e.target.value)}
+                onBlur={field.handleBlur}
+                disabled={disabled}
+              />
+            )
+          }
+          {
+            type === FormTypeEnum.promptInput && (
+              <div className={cn(
+                'relative rounded-lg bg-components-input-bg-normal p-2',
+                formInputContainerClassName,
+              )}>
+                {
+                  selfProps?.enablePromptGenerator && (
+                    <PromptGeneratorBtn
+                      nodeId={selfProps?.nodeId}
+                      className='absolute right-0 top-[-26px]'
+                      onGenerated={handleChange}
+                      modelConfig={selfProps?.modelConfig}
+                      currentPrompt={value}
+                    />
+                  )
+                }
+                <PromptEditor
+                  value={value}
+                  onChange={handleChange}
+                  onBlur={field.handleBlur}
+                  editable={!disabled}
+                  placeholder={memorizedPlaceholder || selfProps?.placeholder}
+                  className={cn(
+                    'min-h-[80px]',
+                    inputClassName,
+                    formInputClassName,
+                  )}
+                />
+              </div>
+            )
+          }
+          {
+            type === FormTypeEnum.objectList && (
+              <ObjectValueList
+                list={value}
                 onChange={handleChange}
               />
-            </div>
-          )
-        }
-        {
-          type === FormTypeEnum.modelSelector && (
-            <ModelParameterModal
-              popupClassName='!w-[387px]'
-              value={value}
-              setModel={handleChange}
-              readonly={disabled}
-              scope={formSchema.scope}
-              isAdvancedMode
-            />
-          )
-        }
-        {
-          type === FormTypeEnum.boolean && (
-            <Switch
-              defaultValue={value}
-              onChange={handleChange}
-              disabled={disabled}
-            />
-          )
-        }
-        {
-          url && (
-=======
-          formSchema.type === FormTypeEnum.boolean && (
-            <Radio.Group
-              className='flex w-fit items-center'
-              value={booleanRadioValue}
-              onChange={val => field.handleChange(val === 1)}
-            >
-              <Radio value={1} className='!mr-1'>True</Radio>
-              <Radio value={0}>False</Radio>
-            </Radio.Group>
-          )
-        }
-        {
-          formSchema.url && (
->>>>>>> 067b0d07
-            <a
-              className='system-xs-regular mt-4 flex items-center text-text-accent'
-              href={url}
-              target='_blank'
-            >
-              <span className='break-all'>
-                {renderI18nObject(help as any)}
-              </span>
-              {
-                <RiExternalLinkLine className='ml-1 h-3 w-3' />
-              }
-            </a>
-          )
-        }
+            )
+          }
+          {
+            type === FormTypeEnum.arrayList && (
+              <ArrayValueList
+                isString={selfProps?.isString}
+                list={value}
+                onChange={handleChange}
+              />
+            )
+          }
+          {
+            type === FormTypeEnum.booleanList && (
+              <ArrayBooleanValueList
+                list={value}
+                onChange={handleChange}
+              />
+            )
+          }
+          {
+            type === FormTypeEnum.jsonInput && (
+              <div className='w-full rounded-[10px] bg-components-input-bg-normal py-2 pl-3 pr-1' style={{ height: selfProps?.editorMinHeight }}>
+                <CodeEditor
+                  isExpand
+                  noWrapper
+                  language={CodeLanguage.json}
+                  value={value}
+                  placeholder={<div className='whitespace-pre'>{selfProps?.placeholder as string}</div>}
+                  onChange={handleChange}
+                />
+              </div>
+            )
+          }
+          {
+            type === FormTypeEnum.modelSelector && (
+              <ModelParameterModal
+                popupClassName='!w-[387px]'
+                value={value}
+                setModel={handleChange}
+                readonly={disabled}
+                scope={formSchema.scope}
+                isAdvancedMode
+              />
+            )
+          }
+          {
+            type === FormTypeEnum.boolean && (
+              <Radio.Group
+                className={cn('flex w-full items-center space-x-1', inputClassName, formInputClassName)}
+                value={booleanRadioValue}
+                onChange={val => field.handleChange(val === 1)}
+              >
+                <Radio value={1} className='m-0 h-7 flex-1 justify-center p-0'>True</Radio>
+                <Radio value={0} className='m-0 h-7 flex-1 justify-center p-0'>False</Radio>
+              </Radio.Group>
+            )
+          }
+          {
+            type === FormTypeEnum.switch && (
+              <Switch
+                defaultValue={value}
+                onChange={handleChange}
+              />
+            )
+          }
+          {
+            url && (
+              <a
+                className='system-xs-regular mt-4 flex items-center text-text-accent'
+                href={url}
+                target='_blank'
+              >
+                <span className='break-all'>
+                  {renderI18nObject(help as any)}
+                </span>
+                {
+                  <RiExternalLinkLine className='ml-1 h-3 w-3' />
+                }
+              </a>
+            )
+          }
+        </div>
       </div>
-    </div>
-    {
-      selfProps?.withBottomDivider && (
-        <div className='h-px w-full bg-divider-subtle' />
-      )
-    }
+      {
+        selfProps?.withBottomDivider && (
+          <div className='h-px w-full bg-divider-subtle' />
+        )
+      }
     </>
   )
 }
