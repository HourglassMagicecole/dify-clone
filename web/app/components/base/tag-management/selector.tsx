--- conflicted
+++ resolved
@@ -1,13 +1,5 @@
 import type { FC } from 'react'
-<<<<<<< HEAD
 import { useCallback, useMemo } from 'react'
-=======
-import { useEffect, useMemo, useState } from 'react'
-import { useContext } from 'use-context-selector'
-import { useTranslation } from 'react-i18next'
-import { useUnmount } from 'ahooks'
-import { RiAddLine } from '@remixicon/react'
->>>>>>> d8584dc0
 import { useStore as useTagStore } from './store'
 import cn from '@/utils/classnames'
 import CustomPopover from '@/app/components/base/popover'
@@ -42,31 +34,12 @@
   const tagList = useTagStore(s => s.tagList)
   const setTagList = useTagStore(s => s.setTagList)
 
-<<<<<<< HEAD
   const getTagList = useCallback(async () => {
     const res = await fetchTagList(type)
     setTagList(res)
   }, [setTagList, type])
 
   const tags = useMemo(() => {
-=======
-  const getTagList = async () => {
-    try {
-      const res = await fetchTagList(type)
-      setTagList(res)
-    }
- catch (error) {
-      setTagList([])
-    }
-  }
-
-  useEffect(() => {
-    if (tagList.length === 0)
-      getTagList()
-  }, [type])
-
-  const triggerContent = useMemo(() => {
->>>>>>> d8584dc0
     if (selectedTags?.length)
       return selectedTags.filter(selectedTag => tagList.find(tag => tag.id === selectedTag.id)).map(tag => tag.name)
     return []
