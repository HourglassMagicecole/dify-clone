import { useCallback, useEffect, useMemo, useState } from 'react'
import Chat from '../chat'
import type {
  ChatConfig,
  ChatItem,
  ChatItemInTree,
  OnSend,
} from '../types'
import { useChat } from '../chat/hooks'
import { getLastAnswer, isValidGeneratedAnswer } from '../utils'
import { useChatWithHistoryContext } from './context'
import { InputVarType } from '@/app/components/workflow/types'
import { TransferMethod } from '@/types/app'
import InputsForm from '@/app/components/base/chat/chat-with-history/inputs-form'
import {
  fetchSuggestedQuestions,
  getUrl,
  stopChatMessageResponding,
} from '@/service/share'
import AppIcon from '@/app/components/base/app-icon'
import AnswerIcon from '@/app/components/base/answer-icon'
import SuggestedQuestions from '@/app/components/base/chat/chat/answer/suggested-questions'
import { Markdown } from '@/app/components/base/markdown'
import cn from '@/utils/classnames'
import type { FileEntity } from '../../file-uploader/types'
<<<<<<< HEAD
import { formatBooleanInputs } from '@/utils/model-config'
=======
import Avatar from '../../avatar'
>>>>>>> 371fe7a7

const ChatWrapper = () => {
  const {
    appParams,
    appPrevChatTree,
    currentConversationId,
    currentConversationItem,
    currentConversationInputs,
    inputsForms,
    newConversationInputs,
    newConversationInputsRef,
    handleNewConversationCompleted,
    isMobile,
    isInstalledApp,
    appId,
    appMeta,
    handleFeedback,
    currentChatInstanceRef,
    appData,
    themeBuilder,
    sidebarCollapseState,
    clearChatList,
    setClearChatList,
    setIsResponding,
    allInputsHidden,
    initUserVariables,
  } = useChatWithHistoryContext()
  const appConfig = useMemo(() => {
    const config = appParams || {}

    return {
      ...config,
      file_upload: {
        ...(config as any).file_upload,
        fileUploadConfig: (config as any).system_parameters,
      },
      supportFeedback: true,
      opening_statement: currentConversationId ? currentConversationItem?.introduction : (config as any).opening_statement,
    } as ChatConfig
  }, [appParams, currentConversationItem?.introduction, currentConversationId])
  const {
    chatList,
    setTargetMessageId,
    handleSend,
    handleStop,
    isResponding: respondingState,
    suggestedQuestions,
  } = useChat(
    appConfig,
    {
      inputs: (currentConversationId ? currentConversationInputs : newConversationInputs) as any,
      inputsForm: inputsForms,
    },
    appPrevChatTree,
    taskId => stopChatMessageResponding('', taskId, isInstalledApp, appId),
    clearChatList,
    setClearChatList,
  )
  const inputsFormValue = currentConversationId ? currentConversationInputs : newConversationInputsRef?.current
  const inputDisabled = useMemo(() => {
    if (allInputsHidden)
      return false

    let hasEmptyInput = ''
    let fileIsUploading = false
    const requiredVars = inputsForms.filter(({ required, type }) => required && type !== InputVarType.boolean)
    if (requiredVars.length) {
      requiredVars.forEach(({ variable, label, type }) => {
        if (hasEmptyInput)
          return

        if (fileIsUploading)
          return

        if (!inputsFormValue?.[variable])
          hasEmptyInput = label as string

        if ((type === InputVarType.singleFile || type === InputVarType.multiFiles) && inputsFormValue?.[variable]) {
          const files = inputsFormValue[variable]
          if (Array.isArray(files))
            fileIsUploading = files.find(item => item.transferMethod === TransferMethod.local_file && !item.uploadedId)
          else
            fileIsUploading = files.transferMethod === TransferMethod.local_file && !files.uploadedId
        }
      })
    }
    if (hasEmptyInput)
      return true

    if (fileIsUploading)
      return true
    return false
  }, [inputsFormValue, inputsForms, allInputsHidden])

  useEffect(() => {
    if (currentChatInstanceRef.current)
      currentChatInstanceRef.current.handleStop = handleStop
  }, [])

  useEffect(() => {
    setIsResponding(respondingState)
  }, [respondingState, setIsResponding])

  const doSend: OnSend = useCallback((message, files, isRegenerate = false, parentAnswer: ChatItem | null = null) => {
    const data: any = {
      query: message,
      files,
      inputs: formatBooleanInputs(inputsForms, currentConversationId ? currentConversationInputs : newConversationInputs),
      conversation_id: currentConversationId,
      parent_message_id: (isRegenerate ? parentAnswer?.id : getLastAnswer(chatList)?.id) || null,
    }

    handleSend(
      getUrl('chat-messages', isInstalledApp, appId || ''),
      data,
      {
        onGetSuggestedQuestions: responseItemId => fetchSuggestedQuestions(responseItemId, isInstalledApp, appId),
        onConversationComplete: currentConversationId ? undefined : handleNewConversationCompleted,
        isPublicAPI: !isInstalledApp,
      },
    )
  }, [chatList, handleNewConversationCompleted, handleSend, currentConversationId, currentConversationInputs, newConversationInputs, isInstalledApp, appId])

  const doRegenerate = useCallback((chatItem: ChatItemInTree, editedQuestion?: { message: string, files?: FileEntity[] }) => {
    const question = editedQuestion ? chatItem : chatList.find(item => item.id === chatItem.parentMessageId)!
    const parentAnswer = chatList.find(item => item.id === question.parentMessageId)
    doSend(editedQuestion ? editedQuestion.message : question.content,
      editedQuestion ? editedQuestion.files : question.message_files,
      true,
      isValidGeneratedAnswer(parentAnswer) ? parentAnswer : null,
    )
  }, [chatList, doSend])

  const messageList = useMemo(() => {
    if (currentConversationId)
      return chatList
    return chatList.filter(item => !item.isOpeningStatement)
  }, [chatList, currentConversationId])

  const [collapsed, setCollapsed] = useState(!!currentConversationId)

  const chatNode = useMemo(() => {
    if (allInputsHidden || !inputsForms.length)
      return null
    if (isMobile) {
      if (!currentConversationId)
        return <InputsForm collapsed={collapsed} setCollapsed={setCollapsed} />
      return null
    }
    else {
      return <InputsForm collapsed={collapsed} setCollapsed={setCollapsed} />
    }
  }, [inputsForms.length, isMobile, currentConversationId, collapsed, allInputsHidden])

  const welcome = useMemo(() => {
    const welcomeMessage = chatList.find(item => item.isOpeningStatement)
    if (respondingState)
      return null
    if (currentConversationId)
      return null
    if (!welcomeMessage)
      return null
    if (!collapsed && inputsForms.length > 0 && !allInputsHidden)
      return null
    if (welcomeMessage.suggestedQuestions && welcomeMessage.suggestedQuestions?.length > 0) {
      return (
        <div className='flex min-h-[50vh] items-center justify-center px-4 py-12'>
          <div className='flex max-w-[720px] grow gap-4'>
            <AppIcon
              size='xl'
              iconType={appData?.site.icon_type}
              icon={appData?.site.icon}
              background={appData?.site.icon_background}
              imageUrl={appData?.site.icon_url}
            />
            <div className='w-0 grow'>
              <div className='body-lg-regular grow rounded-2xl bg-chat-bubble-bg px-4 py-3 text-text-primary'>
                <Markdown content={welcomeMessage.content} />
                <SuggestedQuestions item={welcomeMessage} />
              </div>
            </div>
          </div>
        </div>
      )
    }
    return (
      <div className={cn('flex h-[50vh] flex-col items-center justify-center gap-3 py-12')}>
        <AppIcon
          size='xl'
          iconType={appData?.site.icon_type}
          icon={appData?.site.icon}
          background={appData?.site.icon_background}
          imageUrl={appData?.site.icon_url}
        />
        <div className='max-w-[768px] px-4'>
          <Markdown className='!body-2xl-regular !text-text-tertiary' content={welcomeMessage.content} />
        </div>
      </div>
    )
  }, [appData?.site.icon, appData?.site.icon_background, appData?.site.icon_type, appData?.site.icon_url, chatList, collapsed, currentConversationId, inputsForms.length, respondingState, allInputsHidden])

  const answerIcon = (appData?.site && appData.site.use_icon_as_answer_icon)
    ? <AnswerIcon
      iconType={appData.site.icon_type}
      icon={appData.site.icon}
      background={appData.site.icon_background}
      imageUrl={appData.site.icon_url}
    />
    : null

  return (
    <div
      className='h-full overflow-hidden bg-chatbot-bg'
    >
      <Chat
        appData={appData ?? undefined}
        config={appConfig}
        chatList={messageList}
        isResponding={respondingState}
        chatContainerInnerClassName={`mx-auto pt-6 w-full max-w-[768px] ${isMobile && 'px-4'}`}
        chatFooterClassName='pb-4'
        chatFooterInnerClassName={`mx-auto w-full max-w-[768px] ${isMobile ? 'px-2' : 'px-4'}`}
        onSend={doSend}
        inputs={currentConversationId ? currentConversationInputs as any : newConversationInputs}
        inputsForm={inputsForms}
        onRegenerate={doRegenerate}
        onStopResponding={handleStop}
        chatNode={
          <>
            {chatNode}
            {welcome}
          </>
        }
        allToolIcons={appMeta?.tool_icons || {}}
        onFeedback={handleFeedback}
        suggestedQuestions={suggestedQuestions}
        answerIcon={answerIcon}
        hideProcessDetail
        themeBuilder={themeBuilder}
        switchSibling={siblingMessageId => setTargetMessageId(siblingMessageId)}
        inputDisabled={inputDisabled}
        isMobile={isMobile}
        sidebarCollapseState={sidebarCollapseState}
        questionIcon={
          initUserVariables?.avatar_url
            ? <Avatar
              avatar={initUserVariables.avatar_url}
              name={initUserVariables.name || 'user'}
              size={40}
            /> : undefined
        }
      />
    </div>
  )
}

export default ChatWrapper<|MERGE_RESOLUTION|>--- conflicted
+++ resolved
@@ -23,11 +23,8 @@
 import { Markdown } from '@/app/components/base/markdown'
 import cn from '@/utils/classnames'
 import type { FileEntity } from '../../file-uploader/types'
-<<<<<<< HEAD
 import { formatBooleanInputs } from '@/utils/model-config'
-=======
 import Avatar from '../../avatar'
->>>>>>> 371fe7a7
 
 const ChatWrapper = () => {
   const {
