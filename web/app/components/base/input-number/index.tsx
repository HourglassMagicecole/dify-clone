--- conflicted
+++ resolved
@@ -85,10 +85,7 @@
         type='button'
         onClick={inc}
         disabled={disabled}
-<<<<<<< HEAD
-=======
         aria-label='increment'
->>>>>>> 7b6523e5
         className={classNames(
           size === 'regular' ? 'pt-1' : 'pt-1.5',
           'px-1.5 hover:bg-components-input-bg-hover',
