'use client'
import type { ReactNode } from 'react'
import React, { useEffect, useState } from 'react'
import { createRoot } from 'react-dom/client'
import {
  RiAlertFill,
  RiCheckboxCircleFill,
  RiCloseLine,
  RiErrorWarningFill,
  RiInformation2Fill,
} from '@remixicon/react'
import { createContext, useContext } from 'use-context-selector'
import ActionButton from '@/app/components/base/action-button'
import classNames from '@/utils/classnames'

export type IToastProps = {
  type?: 'success' | 'error' | 'warning' | 'info'
  size?: 'md' | 'sm'
  duration?: number
  message: string
  children?: ReactNode
  onClose?: () => void
  className?: string
  customComponent?: ReactNode
}
type IToastContext = {
  notify: (props: IToastProps) => void
  close: () => void
}

export const ToastContext = createContext<IToastContext>({} as IToastContext)
export const useToastContext = () => useContext(ToastContext)
const Toast = ({
  type = 'info',
  size = 'md',
  message,
  children,
  className,
  customComponent,
}: IToastProps) => {
  const { close } = useToastContext()
  // sometimes message is react node array. Not handle it.
  if (typeof message !== 'string')
    return null

  return <div className={classNames(
    className,
    'fixed w-[360px] rounded-xl my-4 mx-8 flex-grow z-[9999] overflow-hidden',
    size === 'md' ? 'p-3' : 'p-2',
    'border border-components-panel-border-subtle bg-components-panel-bg-blur shadow-sm',
    'top-0',
    'right-0',
  )}>
<<<<<<< HEAD
    <div className={`absolute inset-0 opacity-40 -z-10 ${(type === 'success' && 'bg-toast-success-bg')
=======
    <div className={`absolute inset-0 opacity-40 ${
      (type === 'success' && 'bg-toast-success-bg')
>>>>>>> 0a6b4d01
      || (type === 'warning' && 'bg-toast-warning-bg')
      || (type === 'error' && 'bg-toast-error-bg')
      || (type === 'info' && 'bg-toast-info-bg')
    }`}
    />
    <div className={`flex ${size === 'md' ? 'gap-1' : 'gap-0.5'}`}>
      <div className={`flex justify-center items-center ${size === 'md' ? 'p-0.5' : 'p-1'}`}>
        {type === 'success' && <RiCheckboxCircleFill className={`${size === 'md' ? 'w-5 h-5' : 'w-4 h-4'} text-text-success`} aria-hidden="true" />}
        {type === 'error' && <RiErrorWarningFill className={`${size === 'md' ? 'w-5 h-5' : 'w-4 h-4'} text-text-destructive`} aria-hidden="true" />}
        {type === 'warning' && <RiAlertFill className={`${size === 'md' ? 'w-5 h-5' : 'w-4 h-4'} text-text-warning-secondary`} aria-hidden="true" />}
        {type === 'info' && <RiInformation2Fill className={`${size === 'md' ? 'w-5 h-5' : 'w-4 h-4'} text-text-accent`} aria-hidden="true" />}
      </div>
<<<<<<< HEAD
      <div className={`flex py-1 ${size === 'md' ? 'px-1' : 'px-0.5'} flex-col items-start gap-1 grow z-10`}>
        <div className='flex items-center gap-1'>
          <div className='text-text-primary system-sm-semibold'>{message}</div>
          {customComponent}
        </div>
=======
      <div className={`flex py-1 ${size === 'md' ? 'px-1' : 'px-0.5'} flex-col items-start gap-1 grow`}>
        <div className='text-text-primary system-sm-semibold'>{message}</div>
>>>>>>> 0a6b4d01
        {children && <div className='text-text-secondary system-xs-regular'>
          {children}
        </div>
        }
      </div>
      {close
        && (<ActionButton className='z-[1000]' onClick={close}>
          <RiCloseLine className='w-4 h-4 shrink-0 text-text-tertiary' />
        </ActionButton>)
      }
    </div>
  </div>
}

export const ToastProvider = ({
  children,
}: {
  children: ReactNode
}) => {
  const placeholder: IToastProps = {
    type: 'info',
    message: 'Toast message',
    duration: 6000,
  }
  const [params, setParams] = React.useState<IToastProps>(placeholder)
  const defaultDuring = (params.type === 'success' || params.type === 'info') ? 3000 : 6000
  const [mounted, setMounted] = useState(false)

  useEffect(() => {
    if (mounted) {
      setTimeout(() => {
        setMounted(false)
      }, params.duration || defaultDuring)
    }
  }, [defaultDuring, mounted, params.duration])

  return <ToastContext.Provider value={{
    notify: (props) => {
      setMounted(true)
      setParams(props)
    },
    close: () => setMounted(false),
  }}>
    {mounted && <Toast {...params} />}
    {children}
  </ToastContext.Provider>
}

Toast.notify = ({
  type,
  size = 'md',
  message,
  duration,
  className,
  customComponent,
}: Pick<IToastProps, 'type' | 'size' | 'message' | 'duration' | 'className' | 'customComponent'>) => {
  const defaultDuring = (type === 'success' || type === 'info') ? 3000 : 6000
  if (typeof window === 'object') {
    const holder = document.createElement('div')
    const root = createRoot(holder)

    root.render(
      <ToastContext.Provider value={{
        notify: () => { },
        close: () => {
          if (holder) {
            root.unmount()
            holder.remove()
          }
        },
      }}>
        <Toast type={type} size={size} message={message} duration={duration} className={className} customComponent={customComponent} />
      </ToastContext.Provider>,
    )
    document.body.appendChild(holder)
    setTimeout(() => {
      if (holder) {
        root.unmount()
        holder.remove()
      }
    }, duration || defaultDuring)
  }
}

export default Toast<|MERGE_RESOLUTION|>--- conflicted
+++ resolved
@@ -51,16 +51,11 @@
     'top-0',
     'right-0',
   )}>
-<<<<<<< HEAD
-    <div className={`absolute inset-0 opacity-40 -z-10 ${(type === 'success' && 'bg-toast-success-bg')
-=======
-    <div className={`absolute inset-0 opacity-40 ${
-      (type === 'success' && 'bg-toast-success-bg')
->>>>>>> 0a6b4d01
+    <div className={`absolute inset-0 opacity-40 ${(type === 'success' && 'bg-toast-success-bg')
       || (type === 'warning' && 'bg-toast-warning-bg')
       || (type === 'error' && 'bg-toast-error-bg')
       || (type === 'info' && 'bg-toast-info-bg')
-    }`}
+      }`}
     />
     <div className={`flex ${size === 'md' ? 'gap-1' : 'gap-0.5'}`}>
       <div className={`flex justify-center items-center ${size === 'md' ? 'p-0.5' : 'p-1'}`}>
@@ -69,16 +64,11 @@
         {type === 'warning' && <RiAlertFill className={`${size === 'md' ? 'w-5 h-5' : 'w-4 h-4'} text-text-warning-secondary`} aria-hidden="true" />}
         {type === 'info' && <RiInformation2Fill className={`${size === 'md' ? 'w-5 h-5' : 'w-4 h-4'} text-text-accent`} aria-hidden="true" />}
       </div>
-<<<<<<< HEAD
       <div className={`flex py-1 ${size === 'md' ? 'px-1' : 'px-0.5'} flex-col items-start gap-1 grow z-10`}>
         <div className='flex items-center gap-1'>
           <div className='text-text-primary system-sm-semibold'>{message}</div>
           {customComponent}
         </div>
-=======
-      <div className={`flex py-1 ${size === 'md' ? 'px-1' : 'px-0.5'} flex-col items-start gap-1 grow`}>
-        <div className='text-text-primary system-sm-semibold'>{message}</div>
->>>>>>> 0a6b4d01
         {children && <div className='text-text-secondary system-xs-regular'>
           {children}
         </div>
@@ -90,7 +80,7 @@
         </ActionButton>)
       }
     </div>
-  </div>
+  </div >
 }
 
 export const ToastProvider = ({
