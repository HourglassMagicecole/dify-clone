'use client'
import type { FC } from 'react'
import React from 'react'
import cn from '@/utils/classnames'

interface Option {
  value: string
  text: string | JSX.Element
}

interface ItemProps {
  className?: string
  isActive: boolean
  onClick: (v: string) => void
  option: Option
}
const Item: FC<ItemProps> = ({
  className,
  isActive,
  onClick,
  option,
}) => {
  return (
    <div
      key={option.value}
<<<<<<< HEAD
      className={cn('relative pb-2.5 text-text-tertiary system-sm-semibold-uppercase', !isActive && 'cursor-pointer', className)}
      onClick={() => !isActive && onClick(option.value)}
    >
      <div className={cn(isActive && 'text-text-primary')}>{option.text}</div>
=======
      className={cn(
        'relative pb-2.5 system-xl-semibold',
        !isActive && 'cursor-pointer',
        className,
      )}
      onClick={() => !isActive && onClick(option.value)}
    >
      <div className={cn(isActive ? 'text-text-primary' : 'text-text-tertiary')}>{option.text}</div>
>>>>>>> 9c7a1bc0
      {isActive && (
        <div className='absolute bottom-0 left-0 right-0 h-0.5 bg-util-colors-blue-blue-500'></div>
      )}
    </div>
  )
}

interface Props {
  className?: string
  value: string
  onChange: (v: string) => void
  options: Option[]
  noBorderBottom?: boolean
  itemClassName?: string
}

const TabSlider: FC<Props> = ({
  className,
  value,
  onChange,
  options,
  noBorderBottom,
  itemClassName,
}) => {
  return (
<<<<<<< HEAD
    <div className={cn('flex space-x-6', !noBorderBottom && 'border-b border-[#EAECF0]', className)}>
=======
    <div className={cn(className, !noBorderBottom && 'border-b border-divider-subtle', 'flex  space-x-6')}>
>>>>>>> 9c7a1bc0
      {options.map(option => (
        <Item
          isActive={option.value === value}
          option={option}
          onClick={onChange}
          key={option.value}
          className={itemClassName}
        />
      ))}
    </div>
  )
}
export default React.memo(TabSlider)<|MERGE_RESOLUTION|>--- conflicted
+++ resolved
@@ -23,12 +23,6 @@
   return (
     <div
       key={option.value}
-<<<<<<< HEAD
-      className={cn('relative pb-2.5 text-text-tertiary system-sm-semibold-uppercase', !isActive && 'cursor-pointer', className)}
-      onClick={() => !isActive && onClick(option.value)}
-    >
-      <div className={cn(isActive && 'text-text-primary')}>{option.text}</div>
-=======
       className={cn(
         'relative pb-2.5 system-xl-semibold',
         !isActive && 'cursor-pointer',
@@ -37,7 +31,6 @@
       onClick={() => !isActive && onClick(option.value)}
     >
       <div className={cn(isActive ? 'text-text-primary' : 'text-text-tertiary')}>{option.text}</div>
->>>>>>> 9c7a1bc0
       {isActive && (
         <div className='absolute bottom-0 left-0 right-0 h-0.5 bg-util-colors-blue-blue-500'></div>
       )}
@@ -63,11 +56,7 @@
   itemClassName,
 }) => {
   return (
-<<<<<<< HEAD
-    <div className={cn('flex space-x-6', !noBorderBottom && 'border-b border-[#EAECF0]', className)}>
-=======
     <div className={cn(className, !noBorderBottom && 'border-b border-divider-subtle', 'flex  space-x-6')}>
->>>>>>> 9c7a1bc0
       {options.map(option => (
         <Item
           isActive={option.value === value}
