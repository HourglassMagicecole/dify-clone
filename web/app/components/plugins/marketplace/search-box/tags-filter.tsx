--- conflicted
+++ resolved
@@ -3,6 +3,8 @@
 import { useState } from 'react'
 import type { ReactElement } from 'react'
 import {
+  RiCloseCircleFill,
+  RiFilter3Line,
   RiPriceTag3Line,
 } from '@remixicon/react'
 import {
@@ -62,12 +64,9 @@
         onClick={() => setOpen(v => !v)}
       >
         <div className={cn(
-<<<<<<< HEAD
-          'flex cursor-pointer items-center rounded-lg text-text-tertiary hover:bg-state-base-hover',
-          size === 'large' && 'h-8 px-2 py-1',
-          size === 'small' && 'h-7 py-0.5 pl-1 pr-1.5 ',
-          selectedTagsLength && 'text-text-secondary',
-          open && 'bg-state-base-hover',
+          'ml-0.5 mr-1.5 flex  items-center text-text-tertiary ',
+          size === 'large' && 'h-8 py-1',
+          size === 'small' && 'h-7 py-0.5 ',
           className,
         )}>
           {
@@ -107,20 +106,11 @@
           }
           {
             !selectedTagsLength && !emptyTrigger && (
-              <RiArrowDownSLine className='h-4 w-4' />
+              <div className='cursor-pointer rounded-md p-0.5 hover:bg-state-base-hover'>
+                <RiPriceTag3Line className='h-4 w-4 text-text-tertiary' />
+              </div>
             )
           }
-=======
-          'ml-0.5 mr-1.5 flex  items-center text-text-tertiary ',
-          size === 'large' && 'h-8 py-1',
-          size === 'small' && 'h-7 py-0.5 ',
-          // selectedTagsLength && 'text-text-secondary',
-          // open && 'bg-state-base-hover',
-        )}>
-          <div className='cursor-pointer rounded-md p-0.5 hover:bg-state-base-hover'>
-            <RiPriceTag3Line className='h-4 w-4 text-text-tertiary' />
-          </div>
->>>>>>> d9eb5554
         </div>
       </PortalToFollowElemTrigger>
       <PortalToFollowElemContent className='z-[1000]'>
