--- conflicted
+++ resolved
@@ -81,11 +81,8 @@
 import { MittProvider } from '@/context/mitt-context'
 import { fetchAndMergeValidCompletionParams } from '@/utils/completion-params'
 import Toast from '@/app/components/base/toast'
-<<<<<<< HEAD
 import { fetchCollectionList } from '@/service/tools'
-=======
 import { useAppContext } from '@/context/app-context'
->>>>>>> 72a2c3de
 
 type PublishConfig = {
   modelConfig: ModelConfig
