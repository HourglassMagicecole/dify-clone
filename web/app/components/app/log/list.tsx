'use client'
import type { FC } from 'react'
import React, { useCallback, useEffect, useRef, useState } from 'react'
import useSWR from 'swr'
import {
  HandThumbDownIcon,
  HandThumbUpIcon,
  XMarkIcon,
} from '@heroicons/react/24/outline'
import { RiEditFill, RiQuestionLine } from '@remixicon/react'
import { get } from 'lodash-es'
import InfiniteScroll from 'react-infinite-scroll-component'
import dayjs from 'dayjs'
import utc from 'dayjs/plugin/utc'
import timezone from 'dayjs/plugin/timezone'
import { createContext, useContext } from 'use-context-selector'
import { useShallow } from 'zustand/react/shallow'
import { useTranslation } from 'react-i18next'
import type { ChatItemInTree } from '../../base/chat/types'
import VarPanel from './var-panel'
import cn from '@/utils/classnames'
import type { FeedbackFunc, FeedbackType, IChatItem, SubmitAnnotationFunc } from '@/app/components/base/chat/chat/type'
import type { Annotation, ChatConversationGeneralDetail, ChatConversationsResponse, ChatMessage, ChatMessagesRequest, CompletionConversationGeneralDetail, CompletionConversationsResponse, LogAnnotation } from '@/models/log'
import type { App } from '@/types/app'
import Loading from '@/app/components/base/loading'
import Drawer from '@/app/components/base/drawer'
import Popover from '@/app/components/base/popover'
import Chat from '@/app/components/base/chat/chat'
import { ToastContext } from '@/app/components/base/toast'
import { fetchChatConversationDetail, fetchChatMessages, fetchCompletionConversationDetail, updateLogMessageAnnotations, updateLogMessageFeedbacks } from '@/service/log'
import { TONE_LIST } from '@/config'
import ModelIcon from '@/app/components/header/account-setting/model-provider-page/model-icon'
import { useTextGenerationCurrentProviderAndModelAndModelList } from '@/app/components/header/account-setting/model-provider-page/hooks'
import ModelName from '@/app/components/header/account-setting/model-provider-page/model-name'
import useBreakpoints, { MediaType } from '@/hooks/use-breakpoints'
import TextGeneration from '@/app/components/app/text-generate/item'
import { addFileInfos, sortAgentSorts } from '@/app/components/tools/utils'
import MessageLogModal from '@/app/components/base/message-log-modal'
import PromptLogModal from '@/app/components/base/prompt-log-modal'
import { useStore as useAppStore } from '@/app/components/app/store'
import { useAppContext } from '@/context/app-context'
import useTimestamp from '@/hooks/use-timestamp'
import Tooltip from '@/app/components/base/tooltip'
import { CopyIcon } from '@/app/components/base/copy-icon'
import { buildChatItemTree, getThreadMessages } from '@/app/components/base/chat/utils'
import { getProcessedFilesFromResponse } from '@/app/components/base/file-uploader/utils'

dayjs.extend(utc)
dayjs.extend(timezone)

type IConversationList = {
  logs?: ChatConversationsResponse | CompletionConversationsResponse
  appDetail: App
  onRefresh: () => void
}

const defaultValue = 'N/A'

type IDrawerContext = {
  onClose: () => void
  appDetail?: App
}

const DrawerContext = createContext<IDrawerContext>({} as IDrawerContext)

/**
 * Icon component with numbers
 */
const HandThumbIconWithCount: FC<{ count: number; iconType: 'up' | 'down' }> = ({ count, iconType }) => {
  const classname = iconType === 'up' ? 'text-primary-600 bg-primary-50' : 'text-red-600 bg-red-50'
  const Icon = iconType === 'up' ? HandThumbUpIcon : HandThumbDownIcon
  return <div className={`inline-flex items-center w-fit rounded-md p-1 text-xs ${classname} mr-1 last:mr-0`}>
    <Icon className={'h-3 w-3 mr-0.5 rounded-md'} />
    {count > 0 ? count : null}
  </div>
}

const PARAM_MAP = {
  temperature: 'Temperature',
  top_p: 'Top P',
  presence_penalty: 'Presence Penalty',
  max_tokens: 'Max Token',
  stop: 'Stop',
  frequency_penalty: 'Frequency Penalty',
}

const getFormattedChatList = (messages: ChatMessage[], conversationId: string, timezone: string, format: string) => {
  const newChatList: IChatItem[] = []
  messages.forEach((item: ChatMessage) => {
    const questionFiles = item.message_files?.filter((file: any) => file.belongs_to === 'user') || []
    newChatList.push({
      id: `question-${item.id}`,
      content: item.inputs.query || item.inputs.default_input || item.query, // text generation: item.inputs.query; chat: item.query
      isAnswer: false,
      message_files: getProcessedFilesFromResponse(questionFiles.map((item: any) => ({ ...item, related_id: item.id }))),
      parentMessageId: item.parent_message_id || undefined,
    })

    const answerFiles = item.message_files?.filter((file: any) => file.belongs_to === 'assistant') || []
    newChatList.push({
      id: item.id,
      content: item.answer,
      agent_thoughts: addFileInfos(item.agent_thoughts ? sortAgentSorts(item.agent_thoughts) : item.agent_thoughts, item.message_files),
      feedback: item.feedbacks.find(item => item.from_source === 'user'), // user feedback
      adminFeedback: item.feedbacks.find(item => item.from_source === 'admin'), // admin feedback
      feedbackDisabled: false,
      isAnswer: true,
      message_files: getProcessedFilesFromResponse(answerFiles.map((item: any) => ({ ...item, related_id: item.id }))),
      log: [
        ...item.message,
        ...(item.message[item.message.length - 1]?.role !== 'assistant'
          ? [
            {
              role: 'assistant',
              text: item.answer,
              files: item.message_files?.filter((file: any) => file.belongs_to === 'assistant') || [],
            },
          ]
          : []),
      ] as IChatItem['log'],
      workflow_run_id: item.workflow_run_id,
      conversationId,
      input: {
        inputs: item.inputs,
        query: item.query,
      },
      more: {
        time: dayjs.unix(item.created_at).tz(timezone).format(format),
        tokens: item.answer_tokens + item.message_tokens,
        latency: item.provider_response_latency.toFixed(2),
      },
      citation: item.metadata?.retriever_resources,
      annotation: (() => {
        if (item.annotation_hit_history) {
          return {
            id: item.annotation_hit_history.annotation_id,
            authorName: item.annotation_hit_history.annotation_create_account?.name || 'N/A',
            created_at: item.annotation_hit_history.created_at,
          }
        }

        if (item.annotation) {
          return {
            id: item.annotation.id,
            authorName: item.annotation.account.name,
            logAnnotation: item.annotation,
            created_at: 0,
          }
        }

        return undefined
      })(),
      parentMessageId: `question-${item.id}`,
    })
  })
  return newChatList
}

// const displayedParams = CompletionParams.slice(0, -2)
const validatedParams = ['temperature', 'top_p', 'presence_penalty', 'frequency_penalty']

type IDetailPanel = {
  detail: any
  onFeedback: FeedbackFunc
  onSubmitAnnotation: SubmitAnnotationFunc
}

function DetailPanel({ detail, onFeedback }: IDetailPanel) {
  const { userProfile: { timezone } } = useAppContext()
  const { formatTime } = useTimestamp()
  const { onClose, appDetail } = useContext(DrawerContext)
  const { currentLogItem, setCurrentLogItem, showMessageLogModal, setShowMessageLogModal, showPromptLogModal, setShowPromptLogModal, currentLogModalActiveTab } = useAppStore(useShallow(state => ({
    currentLogItem: state.currentLogItem,
    setCurrentLogItem: state.setCurrentLogItem,
    showMessageLogModal: state.showMessageLogModal,
    setShowMessageLogModal: state.setShowMessageLogModal,
    showPromptLogModal: state.showPromptLogModal,
    setShowPromptLogModal: state.setShowPromptLogModal,
    currentLogModalActiveTab: state.currentLogModalActiveTab,
  })))
  const { t } = useTranslation()
  const [hasMore, setHasMore] = useState(true)
  const [varValues, setVarValues] = useState<Record<string, string>>({})

  const [allChatItems, setAllChatItems] = useState<IChatItem[]>([])
  const [chatItemTree, setChatItemTree] = useState<ChatItemInTree[]>([])
  const [threadChatItems, setThreadChatItems] = useState<IChatItem[]>([])

  const fetchData = useCallback(async () => {
    try {
      if (!hasMore)
        return

      const params: ChatMessagesRequest = {
        conversation_id: detail.id,
        limit: 10,
      }
<<<<<<< HEAD
      if (allChatItems.at(-1)?.id)
        params.first_id = allChatItems.at(-1)?.id.replace('question-', '')
=======
      if (allChatItems[0]?.id)
        params.first_id = allChatItems[0]?.id.replace('question-', '')
>>>>>>> 5605ff98
      const messageRes = await fetchChatMessages({
        url: `/apps/${appDetail?.id}/chat-messages`,
        params,
      })
      if (messageRes.data.length > 0) {
        const varValues = messageRes.data.at(-1)!.inputs
        setVarValues(varValues)
      }
      setHasMore(messageRes.has_more)

      const newAllChatItems = [
        ...getFormattedChatList(messageRes.data, detail.id, timezone!, t('appLog.dateTimeFormat') as string),
        ...allChatItems,
      ]
      setAllChatItems(newAllChatItems)

      let tree = buildChatItemTree(newAllChatItems)
      if (messageRes.has_more === false && detail?.model_config?.configs?.introduction) {
        tree = [{
          id: 'introduction',
          isAnswer: true,
          isOpeningStatement: true,
          content: detail?.model_config?.configs?.introduction ?? 'hello',
          feedbackDisabled: true,
          children: tree,
        }]
      }
      setChatItemTree(tree)

      setThreadChatItems(getThreadMessages(tree, newAllChatItems.at(-1)?.id))
    }
    catch (err) {
      console.error(err)
    }
  }, [allChatItems, detail.id, hasMore, timezone, t, appDetail, detail?.model_config?.configs?.introduction])

  const switchSibling = useCallback((siblingMessageId: string) => {
    setThreadChatItems(getThreadMessages(chatItemTree, siblingMessageId))
  }, [chatItemTree])

  const handleAnnotationEdited = useCallback((query: string, answer: string, index: number) => {
    setAllChatItems(allChatItems.map((item, i) => {
      if (i === index - 1) {
        return {
          ...item,
          content: query,
        }
      }
      if (i === index) {
        return {
          ...item,
          annotation: {
            ...item.annotation,
            logAnnotation: {
              ...item.annotation?.logAnnotation,
              content: answer,
            },
          } as any,
        }
      }
      return item
    }))
  }, [allChatItems])
  const handleAnnotationAdded = useCallback((annotationId: string, authorName: string, query: string, answer: string, index: number) => {
    setAllChatItems(allChatItems.map((item, i) => {
      if (i === index - 1) {
        return {
          ...item,
          content: query,
        }
      }
      if (i === index) {
        const answerItem = {
          ...item,
          content: item.content,
          annotation: {
            id: annotationId,
            authorName,
            logAnnotation: {
              content: answer,
              account: {
                id: '',
                name: authorName,
                email: '',
              },
            },
          } as Annotation,
        }
        return answerItem
      }
      return item
    }))
  }, [allChatItems])
  const handleAnnotationRemoved = useCallback((index: number) => {
    setAllChatItems(allChatItems.map((item, i) => {
      if (i === index) {
        return {
          ...item,
          content: item.content,
          annotation: undefined,
        }
      }
      return item
    }))
  }, [allChatItems])

  const fetchInitiated = useRef(false)

  useEffect(() => {
    if (appDetail?.id && detail.id && appDetail?.mode !== 'completion' && !fetchInitiated.current) {
      fetchInitiated.current = true
      fetchData()
    }
  }, [appDetail?.id, detail.id, appDetail?.mode, fetchData])

  const isChatMode = appDetail?.mode !== 'completion'
  const isAdvanced = appDetail?.mode === 'advanced-chat'

  const targetTone = TONE_LIST.find((item: any) => {
    let res = true
    validatedParams.forEach((param) => {
      res = item.config?.[param] === detail.model_config?.configs?.completion_params?.[param]
    })
    return res
  })?.name ?? 'custom'

  const modelName = (detail.model_config as any).model?.name
  const provideName = (detail.model_config as any).model?.provider as any
  const {
    currentModel,
    currentProvider,
  } = useTextGenerationCurrentProviderAndModelAndModelList(
    { provider: provideName, model: modelName },
  )
  const varList = (detail.model_config as any).user_input_form?.map((item: any) => {
    const itemContent = item[Object.keys(item)[0]]
    return {
      label: itemContent.variable,
      value: varValues[itemContent.variable] || detail.message?.inputs?.[itemContent.variable],
    }
  }) || []
  const message_files = (!isChatMode && detail.message.message_files && detail.message.message_files.length > 0)
    ? detail.message.message_files.map((item: any) => item.url)
    : []

  const getParamValue = (param: string) => {
    const value = detail?.model_config.model?.completion_params?.[param] || '-'
    if (param === 'stop') {
      if (Array.isArray(value))
        return value.join(',')
      else
        return '-'
    }

    return value
  }

  const [width, setWidth] = useState(0)
  const ref = useRef<HTMLDivElement>(null)

  const adjustModalWidth = () => {
    if (ref.current)
      setWidth(document.body.clientWidth - (ref.current?.clientWidth + 16) - 8)
  }

  useEffect(() => {
    adjustModalWidth()
  }, [])

  return (
    <div ref={ref} className='rounded-xl border-[0.5px] border-gray-200 h-full flex flex-col overflow-auto'>
      {/* Panel Header */}
      <div className='border-b border-gray-100 py-4 px-6 flex items-center justify-between bg-components-panel-bg'>
        <div>
          <div className='text-gray-500 text-[10px] leading-[14px]'>{isChatMode ? t('appLog.detail.conversationId') : t('appLog.detail.time')}</div>
          {isChatMode && (
            <div className='flex items-center text-gray-700 text-[13px] leading-[18px]'>
              <Tooltip
                popupContent={detail.id}
              >
                <div className='max-w-[105px] truncate'>{detail.id}</div>
              </Tooltip>
              <CopyIcon content={detail.id} />
            </div>
          )}
          {!isChatMode && (
            <div className='text-gray-700 text-[13px] leading-[18px]'>{formatTime(detail.created_at, t('appLog.dateTimeFormat') as string)}</div>
          )}
        </div>
        <div className='flex items-center flex-wrap gap-y-1 justify-end'>
          {!isAdvanced && (
            <>
              <div
                className={cn('mr-2 flex items-center border h-8 px-2 space-x-2 rounded-lg bg-indigo-25 border-[#2A87F5]')}
              >
                <ModelIcon
                  className='!w-5 !h-5'
                  provider={currentProvider}
                  modelName={currentModel?.model}
                />
                <ModelName
                  modelItem={currentModel!}
                  showMode
                />
              </div>
              <Popover
                position='br'
                className='!w-[280px]'
                btnClassName='mr-4 !bg-gray-50 !py-1.5 !px-2.5 border-none font-normal'
                btnElement={<>
                  <span className='text-[13px]'>{targetTone}</span>
                  <RiQuestionLine className='h-4 w-4 text-gray-800 ml-1.5' />
                </>}
                htmlContent={<div className='w-[280px]'>
                  <div className='flex justify-between py-2 px-4 font-medium text-sm text-gray-700'>
                    <span>Tone of responses</span>
                    <div>{targetTone}</div>
                  </div>
                  {['temperature', 'top_p', 'presence_penalty', 'max_tokens', 'stop'].map((param: string, index: number) => {
                    return <div className='flex justify-between py-2 px-4 bg-gray-50' key={index}>
                      <span className='text-xs text-gray-700'>{PARAM_MAP[param as keyof typeof PARAM_MAP]}</span>
                      <span className='text-gray-800 font-medium text-xs'>{getParamValue(param)}</span>
                    </div>
                  })}
                </div>}
              />
            </>
          )}
          <div className='w-6 h-6 rounded-lg flex items-center justify-center hover:cursor-pointer hover:bg-gray-100'>
            <XMarkIcon className='w-4 h-4 text-gray-500' onClick={onClose} />
          </div>
        </div>

      </div>
      {/* Panel Body */}
      {(varList.length > 0 || (!isChatMode && message_files.length > 0)) && (
        <div className='px-6 pt-4 pb-2'>
          <VarPanel
            varList={varList}
            message_files={message_files}
          />
        </div>
      )}

      {!isChatMode
        ? <div className="px-6 py-4">
          <div className='flex h-[18px] items-center space-x-3'>
            <div className='leading-[18px] text-xs font-semibold text-gray-500 uppercase'>{t('appLog.table.header.output')}</div>
            <div className='grow h-[1px]' style={{
              background: 'linear-gradient(270deg, rgba(243, 244, 246, 0) 0%, rgb(243, 244, 246) 100%)',
            }}></div>
          </div>
          <TextGeneration
            className='mt-2'
            content={detail.message.answer}
            messageId={detail.message.id}
            isError={false}
            onRetry={() => { }}
            isInstalledApp={false}
            supportFeedback
            feedback={detail.message.feedbacks.find((item: any) => item.from_source === 'admin')}
            onFeedback={feedback => onFeedback(detail.message.id, feedback)}
            supportAnnotation
            isShowTextToSpeech
            appId={appDetail?.id}
            varList={varList}
            siteInfo={null}
          />
        </div>
        : threadChatItems.length < 8
          ? <div className="pt-4 mb-4">
            <Chat
              config={{
                appId: appDetail?.id,
                text_to_speech: {
                  enabled: true,
                },
                supportAnnotation: true,
                annotation_reply: {
                  enabled: true,
                },
                supportFeedback: true,
              } as any}
              chatList={threadChatItems}
              onAnnotationAdded={handleAnnotationAdded}
              onAnnotationEdited={handleAnnotationEdited}
              onAnnotationRemoved={handleAnnotationRemoved}
              onFeedback={onFeedback}
              noChatInput
              showPromptLog
              hideProcessDetail
              chatContainerInnerClassName='px-6'
              switchSibling={switchSibling}
            />
          </div>
          : <div
            className="py-4"
            id="scrollableDiv"
            style={{
              height: 1000, // Specify a value
              overflow: 'auto',
              display: 'flex',
              flexDirection: 'column-reverse',
            }}>
            {/* Put the scroll bar always on the bottom */}
            <InfiniteScroll
              scrollableTarget="scrollableDiv"
              dataLength={threadChatItems.length}
              next={fetchData}
              hasMore={hasMore}
              loader={<div className='text-center text-gray-400 text-xs'>{t('appLog.detail.loading')}...</div>}
              // endMessage={<div className='text-center'>Nothing more to show</div>}
              // below props only if you need pull down functionality
              refreshFunction={fetchData}
              pullDownToRefresh
              pullDownToRefreshThreshold={50}
              // pullDownToRefreshContent={
              //   <div className='text-center'>Pull down to refresh</div>
              // }
              // releaseToRefreshContent={
              //   <div className='text-center'>Release to refresh</div>
              // }
              // To put endMessage and loader to the top.
              style={{ display: 'flex', flexDirection: 'column-reverse' }}
              inverse={true}
            >
              <Chat
                config={{
                  appId: appDetail?.id,
                  text_to_speech: {
                    enabled: true,
                  },
                  supportAnnotation: true,
                  annotation_reply: {
                    enabled: true,
                  },
                  supportFeedback: true,
                } as any}
                chatList={threadChatItems}
                onAnnotationAdded={handleAnnotationAdded}
                onAnnotationEdited={handleAnnotationEdited}
                onAnnotationRemoved={handleAnnotationRemoved}
                onFeedback={onFeedback}
                noChatInput
                showPromptLog
                hideProcessDetail
                chatContainerInnerClassName='px-6'
                switchSibling={switchSibling}
              />
            </InfiniteScroll>
          </div>
      }
      {showMessageLogModal && (
        <MessageLogModal
          width={width}
          currentLogItem={currentLogItem}
          onCancel={() => {
            setCurrentLogItem()
            setShowMessageLogModal(false)
          }}
          defaultTab={currentLogModalActiveTab}
        />
      )}
      {showPromptLogModal && (
        <PromptLogModal
          width={width}
          currentLogItem={currentLogItem}
          onCancel={() => {
            setCurrentLogItem()
            setShowPromptLogModal(false)
          }}
        />
      )}
    </div>
  )
}

/**
 * Text App Conversation Detail Component
 */
const CompletionConversationDetailComp: FC<{ appId?: string; conversationId?: string }> = ({ appId, conversationId }) => {
  // Text Generator App Session Details Including Message List
  const detailParams = ({ url: `/apps/${appId}/completion-conversations/${conversationId}` })
  const { data: conversationDetail, mutate: conversationDetailMutate } = useSWR(() => (appId && conversationId) ? detailParams : null, fetchCompletionConversationDetail)
  const { notify } = useContext(ToastContext)
  const { t } = useTranslation()

  const handleFeedback = async (mid: string, { rating }: FeedbackType): Promise<boolean> => {
    try {
      await updateLogMessageFeedbacks({ url: `/apps/${appId}/feedbacks`, body: { message_id: mid, rating } })
      conversationDetailMutate()
      notify({ type: 'success', message: t('common.actionMsg.modifiedSuccessfully') })
      return true
    }
    catch (err) {
      notify({ type: 'error', message: t('common.actionMsg.modifiedUnsuccessfully') })
      return false
    }
  }

  const handleAnnotation = async (mid: string, value: string): Promise<boolean> => {
    try {
      await updateLogMessageAnnotations({ url: `/apps/${appId}/annotations`, body: { message_id: mid, content: value } })
      conversationDetailMutate()
      notify({ type: 'success', message: t('common.actionMsg.modifiedSuccessfully') })
      return true
    }
    catch (err) {
      notify({ type: 'error', message: t('common.actionMsg.modifiedUnsuccessfully') })
      return false
    }
  }

  if (!conversationDetail)
    return null

  return <DetailPanel
    detail={conversationDetail}
    onFeedback={handleFeedback}
    onSubmitAnnotation={handleAnnotation}
  />
}

/**
 * Chat App Conversation Detail Component
 */
const ChatConversationDetailComp: FC<{ appId?: string; conversationId?: string }> = ({ appId, conversationId }) => {
  const detailParams = { url: `/apps/${appId}/chat-conversations/${conversationId}` }
  const { data: conversationDetail } = useSWR(() => (appId && conversationId) ? detailParams : null, fetchChatConversationDetail)
  const { notify } = useContext(ToastContext)
  const { t } = useTranslation()

  const handleFeedback = async (mid: string, { rating }: FeedbackType): Promise<boolean> => {
    try {
      await updateLogMessageFeedbacks({ url: `/apps/${appId}/feedbacks`, body: { message_id: mid, rating } })
      notify({ type: 'success', message: t('common.actionMsg.modifiedSuccessfully') })
      return true
    }
    catch (err) {
      notify({ type: 'error', message: t('common.actionMsg.modifiedUnsuccessfully') })
      return false
    }
  }

  const handleAnnotation = async (mid: string, value: string): Promise<boolean> => {
    try {
      await updateLogMessageAnnotations({ url: `/apps/${appId}/annotations`, body: { message_id: mid, content: value } })
      notify({ type: 'success', message: t('common.actionMsg.modifiedSuccessfully') })
      return true
    }
    catch (err) {
      notify({ type: 'error', message: t('common.actionMsg.modifiedUnsuccessfully') })
      return false
    }
  }

  if (!conversationDetail)
    return null

  return <DetailPanel
    detail={conversationDetail}
    onFeedback={handleFeedback}
    onSubmitAnnotation={handleAnnotation}
  />
}

/**
 * Conversation list component including basic information
 */
const ConversationList: FC<IConversationList> = ({ logs, appDetail, onRefresh }) => {
  const { t } = useTranslation()
  const { formatTime } = useTimestamp()

  const media = useBreakpoints()
  const isMobile = media === MediaType.mobile

  const [showDrawer, setShowDrawer] = useState<boolean>(false) // Whether to display the chat details drawer
  const [currentConversation, setCurrentConversation] = useState<ChatConversationGeneralDetail | CompletionConversationGeneralDetail | undefined>() // Currently selected conversation
  const isChatMode = appDetail.mode !== 'completion' // Whether the app is a chat app

  // Annotated data needs to be highlighted
  const renderTdValue = (value: string | number | null, isEmptyStyle: boolean, isHighlight = false, annotation?: LogAnnotation) => {
    return (
      <Tooltip
        popupContent={
          <span className='text-xs text-text-tertiary inline-flex items-center'>
            <RiEditFill className='w-3 h-3 mr-1' />{`${t('appLog.detail.annotationTip', { user: annotation?.account?.name })} ${formatTime(annotation?.created_at || dayjs().unix(), 'MM-DD hh:mm A')}`}
          </span>
        }
        popupClassName={(isHighlight && !isChatMode) ? '' : '!hidden'}
      >
        <div className={cn(isEmptyStyle ? 'text-text-quaternary' : 'text-text-secondary', !isHighlight ? '' : 'bg-orange-100', 'system-sm-regular overflow-hidden text-ellipsis whitespace-nowrap')}>
          {value || '-'}
        </div>
      </Tooltip>
    )
  }

  const onCloseDrawer = () => {
    onRefresh()
    setShowDrawer(false)
    setCurrentConversation(undefined)
  }

  if (!logs)
    return <Loading />

  return (
    <div className='overflow-x-auto'>
      <table className={cn('mt-2 w-full min-w-[440px] border-collapse border-0')}>
        <thead className='system-xs-medium-uppercase text-text-tertiary'>
          <tr>
            <td className='pl-2 pr-1 w-5 rounded-l-lg bg-background-section-burn whitespace-nowrap'></td>
            <td className='pl-3 py-1.5 bg-background-section-burn whitespace-nowrap'>{isChatMode ? t('appLog.table.header.summary') : t('appLog.table.header.input')}</td>
            <td className='pl-3 py-1.5 bg-background-section-burn whitespace-nowrap'>{t('appLog.table.header.endUser')}</td>
            <td className='pl-3 py-1.5 bg-background-section-burn whitespace-nowrap'>{isChatMode ? t('appLog.table.header.messageCount') : t('appLog.table.header.output')}</td>
            <td className='pl-3 py-1.5 bg-background-section-burn whitespace-nowrap'>{t('appLog.table.header.userRate')}</td>
            <td className='pl-3 py-1.5 bg-background-section-burn whitespace-nowrap'>{t('appLog.table.header.adminRate')}</td>
            <td className='pl-3 py-1.5 bg-background-section-burn whitespace-nowrap'>{t('appLog.table.header.updatedTime')}</td>
            <td className='pl-3 py-1.5 rounded-r-lg bg-background-section-burn whitespace-nowrap'>{t('appLog.table.header.time')}</td>
          </tr>
        </thead>
        <tbody className="text-text-secondary system-sm-regular">
          {logs.data.map((log: any) => {
            const endUser = log.from_end_user_session_id || log.from_account_name
            const leftValue = get(log, isChatMode ? 'name' : 'message.inputs.query') || (!isChatMode ? (get(log, 'message.query') || get(log, 'message.inputs.default_input')) : '') || ''
            const rightValue = get(log, isChatMode ? 'message_count' : 'message.answer')
            return <tr
              key={log.id}
              className={cn('border-b border-divider-subtle hover:bg-background-default-hover cursor-pointer', currentConversation?.id !== log.id ? '' : 'bg-background-default-hover')}
              onClick={() => {
                setShowDrawer(true)
                setCurrentConversation(log)
              }}>
              <td className='h-4'>
                {!log.read_at && (
                  <div className='p-3 pr-0.5 flex items-center'>
                    <span className='inline-block bg-util-colors-blue-blue-500 h-1.5 w-1.5 rounded'></span>
                  </div>
                )}
              </td>
              <td className='p-3 pr-2 w-[160px]' style={{ maxWidth: isChatMode ? 300 : 200 }}>
                {renderTdValue(leftValue || t('appLog.table.empty.noChat'), !leftValue, isChatMode && log.annotated)}
              </td>
              <td className='p-3 pr-2'>{renderTdValue(endUser || defaultValue, !endUser)}</td>
              <td className='p-3 pr-2' style={{ maxWidth: isChatMode ? 100 : 200 }}>
                {renderTdValue(rightValue === 0 ? 0 : (rightValue || t('appLog.table.empty.noOutput')), !rightValue, !isChatMode && !!log.annotation?.content, log.annotation)}
              </td>
              <td className='p-3 pr-2'>
                {(!log.user_feedback_stats.like && !log.user_feedback_stats.dislike)
                  ? renderTdValue(defaultValue, true)
                  : <>
                    {!!log.user_feedback_stats.like && <HandThumbIconWithCount iconType='up' count={log.user_feedback_stats.like} />}
                    {!!log.user_feedback_stats.dislike && <HandThumbIconWithCount iconType='down' count={log.user_feedback_stats.dislike} />}
                  </>
                }
              </td>
              <td className='p-3 pr-2'>
                {(!log.admin_feedback_stats.like && !log.admin_feedback_stats.dislike)
                  ? renderTdValue(defaultValue, true)
                  : <>
                    {!!log.admin_feedback_stats.like && <HandThumbIconWithCount iconType='up' count={log.admin_feedback_stats.like} />}
                    {!!log.admin_feedback_stats.dislike && <HandThumbIconWithCount iconType='down' count={log.admin_feedback_stats.dislike} />}
                  </>
                }
              </td>
              <td className='w-[160px] p-3 pr-2'>{formatTime(log.updated_at, t('appLog.dateTimeFormat') as string)}</td>
              <td className='w-[160px] p-3 pr-2'>{formatTime(log.created_at, t('appLog.dateTimeFormat') as string)}</td>
            </tr>
          })}
        </tbody>
      </table>
      <Drawer
        isOpen={showDrawer}
        onClose={onCloseDrawer}
        mask={isMobile}
        footer={null}
        panelClassname='mt-16 mx-2 sm:mr-2 mb-4 !p-0 !max-w-[640px] rounded-xl bg-background-gradient-bg-fill-chat-bg-1'
      >
        <DrawerContext.Provider value={{
          onClose: onCloseDrawer,
          appDetail,
        }}>
          {isChatMode
            ? <ChatConversationDetailComp appId={appDetail.id} conversationId={currentConversation?.id} />
            : <CompletionConversationDetailComp appId={appDetail.id} conversationId={currentConversation?.id} />
          }
        </DrawerContext.Provider>
      </Drawer>
    </div>
  )
}

export default ConversationList<|MERGE_RESOLUTION|>--- conflicted
+++ resolved
@@ -195,13 +195,8 @@
         conversation_id: detail.id,
         limit: 10,
       }
-<<<<<<< HEAD
-      if (allChatItems.at(-1)?.id)
-        params.first_id = allChatItems.at(-1)?.id.replace('question-', '')
-=======
       if (allChatItems[0]?.id)
         params.first_id = allChatItems[0]?.id.replace('question-', '')
->>>>>>> 5605ff98
       const messageRes = await fetchChatMessages({
         url: `/apps/${appDetail?.id}/chat-messages`,
         params,
