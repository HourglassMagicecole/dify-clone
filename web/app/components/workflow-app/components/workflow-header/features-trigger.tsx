--- conflicted
+++ resolved
@@ -96,15 +96,11 @@
       console.error(error)
     }
   }, [appID, setAppDetail])
-<<<<<<< HEAD
   const { mutateAsync: publishWorkflow } = usePublishWorkflow()
-=======
-  const { mutateAsync: publishWorkflow } = usePublishWorkflow(appID!)
   const nodes = useNodes<CommonNodeType>()
   const edges = useEdges<CommonEdgeType>()
   const needWarningNodes = useChecklist(nodes, edges)
 
->>>>>>> 5f0b52c0
   const updatePublishedWorkflow = useInvalidateAppWorkflow()
   const onPublish = useCallback(async (params?: PublishWorkflowParams) => {
     // First check if there are any items in the checklist
@@ -132,11 +128,7 @@
     else {
       throw new Error('Checklist failed')
     }
-<<<<<<< HEAD
-  }, [handleCheckBeforePublish, publishWorkflow, notify, appID, t, updatePublishedWorkflow, appID, updateAppDetail, workflowStore, resetWorkflowVersionHistory])
-=======
-  }, [needWarningNodes, handleCheckBeforePublish, publishWorkflow, notify, t, updatePublishedWorkflow, appID, updateAppDetail, workflowStore, resetWorkflowVersionHistory])
->>>>>>> 5f0b52c0
+  }, [needWarningNodes, handleCheckBeforePublish, publishWorkflow, notify, appID, t, updatePublishedWorkflow, updateAppDetail, workflowStore, resetWorkflowVersionHistory])
 
   const onPublisherToggle = useCallback((state: boolean) => {
     if (state)
