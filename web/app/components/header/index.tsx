'use client'
import { useCallback, useEffect } from 'react'
import Link from 'next/link'
import { useBoolean } from 'ahooks'
import { useSelectedLayoutSegment } from 'next/navigation'
import { Bars3Icon } from '@heroicons/react/20/solid'
import { SparklesSoft } from '@/app/components/base/icons/src/public/common'
import PremiumBadge from '../base/premium-badge'
import AccountDropdown from './account-dropdown'
import AppNav from './app-nav'
import DatasetNav from './dataset-nav'
import EnvNav from './env-nav'
import PluginsNav from './plugins-nav'
import ExploreNav from './explore-nav'
import ToolsNav from './tools-nav'
import LicenseNav from './license-env'
import { WorkspaceProvider } from '@/context/workspace-context'
import { useAppContext } from '@/context/app-context'
import LogoSite from '@/app/components/base/logo/logo-site'
import WorkplaceSelector from '@/app/components/header/account-dropdown/workplace-selector'
import useBreakpoints, { MediaType } from '@/hooks/use-breakpoints'
import { useProviderContext } from '@/context/provider-context'
import { useModalContext } from '@/context/modal-context'
import { useTranslation } from 'react-i18next'

const navClassName = `
  flex items-center relative mr-0 sm:mr-3 px-3 h-8 rounded-xl
  font-medium text-sm
  cursor-pointer
`

const Header = () => {
  const { isCurrentWorkspaceEditor, isCurrentWorkspaceDatasetOperator } = useAppContext()
  const { t } = useTranslation()

  const selectedSegment = useSelectedLayoutSegment()
  const media = useBreakpoints()
  const isMobile = media === MediaType.mobile
  const [isShowNavMenu, { toggle, setFalse: hideNavMenu }] = useBoolean(false)
  const { enableBilling, plan } = useProviderContext()
  const { setShowPricingModal, setShowAccountSettingModal } = useModalContext()
  const isFreePlan = plan.type === 'sandbox'
  const handlePlanClick = useCallback(() => {
    if (isFreePlan)
      setShowPricingModal()
    else
      setShowAccountSettingModal({ payload: 'billing' })
  }, [isFreePlan, setShowAccountSettingModal, setShowPricingModal])

  useEffect(() => {
    hideNavMenu()
    // eslint-disable-next-line react-hooks/exhaustive-deps
  }, [selectedSegment])
  return (
    <div className='flex flex-1 items-center justify-between px-4 bg-background-body'>
      <div className='flex items-center'>
        {isMobile && <div
          className='flex items-center justify-center h-8 w-8 cursor-pointer'
          onClick={toggle}
        >
          <Bars3Icon className="h-4 w-4 text-gray-500" />
        </div>}
        {
          !isMobile
          && <div className='flex w-64 p-2 pl-3 gap-1.5 items-center shrink-0 self-stretch'>
            <Link href="/apps" className='flex w-8 h-8 items-center justify-center gap-2 shrink-0'>
              <LogoSite className='object-contain' />
            </Link>
            <div className='font-light text-divider-deep'>/</div>
            <div className='flex items-center gap-0.5'>
              <WorkspaceProvider>
                <WorkplaceSelector />
              </WorkspaceProvider>
              {enableBilling && (
                <div className='select-none'>
                  <PremiumBadge color='blue' allowHover={true} onClick={handlePlanClick}>
                    <SparklesSoft className='flex items-center py-[1px] pl-[3px] w-3.5 h-3.5 text-components-premium-badge-indigo-text-stop-0' />
                    <div className='system-xs-medium'>
                      <span className='p-1'>
                        {t('billing.upgradeBtn.encourageShort')}
                      </span>
                    </div>
                  </PremiumBadge>
                </div>
              )}
            </div>
          </div>
        }
<<<<<<< HEAD
      </div>
=======
      </div >
>>>>>>> 0a6b4d01
      {isMobile && (
        <div className='flex'>
          <Link href="/apps" className='flex items-center mr-4'>
            <LogoSite />
          </Link>
          <div className='font-light text-divider-deep'>/</div>
          {
            enableBilling && (
              <div className='select-none'>
                <PremiumBadge color='blue' allowHover={true} onClick={handlePlanClick}>
                  <SparklesSoft className='flex items-center py-[1px] pl-[3px] w-3.5 h-3.5 text-components-premium-badge-indigo-text-stop-0' />
                  <div className='system-xs-medium'>
                    <span className='p-1'>
                      {t('billing.upgradeBtn.encourageShort')}
                    </span>
                  </div>
                </PremiumBadge>
              </div>
            )
          }
        </div >
      )}
      {
        !isMobile && (
          <div className='flex items-center'>
            {!isCurrentWorkspaceDatasetOperator && <ExploreNav className={navClassName} />}
            {!isCurrentWorkspaceDatasetOperator && <AppNav />}
            {(isCurrentWorkspaceEditor || isCurrentWorkspaceDatasetOperator) && <DatasetNav />}
            {!isCurrentWorkspaceDatasetOperator && <ToolsNav className={navClassName} />}
          </div>
        )
      }
      <div className='flex items-center shrink-0'>
        <LicenseNav />
        <EnvNav />
        <div className='mr-3'>
          <PluginsNav />
        </div>
        <AccountDropdown isMobile={isMobile} />
      </div>
      {
        (isMobile && isShowNavMenu) && (
          <div className='w-full flex flex-col p-2 gap-y-1'>
            {!isCurrentWorkspaceDatasetOperator && <ExploreNav className={navClassName} />}
            {!isCurrentWorkspaceDatasetOperator && <AppNav />}
            {(isCurrentWorkspaceEditor || isCurrentWorkspaceDatasetOperator) && <DatasetNav />}
            {!isCurrentWorkspaceDatasetOperator && <ToolsNav className={navClassName} />}
          </div>
        )
      }
    </div >
  )
}
export default Header<|MERGE_RESOLUTION|>--- conflicted
+++ resolved
@@ -86,11 +86,7 @@
             </div>
           </div>
         }
-<<<<<<< HEAD
-      </div>
-=======
       </div >
->>>>>>> 0a6b4d01
       {isMobile && (
         <div className='flex'>
           <Link href="/apps" className='flex items-center mr-4'>
