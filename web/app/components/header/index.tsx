'use client'
import { useCallback, useEffect } from 'react'
import Link from 'next/link'
import { useBoolean } from 'ahooks'
import { useSelectedLayoutSegment } from 'next/navigation'
import { Bars3Icon } from '@heroicons/react/20/solid'
<<<<<<< HEAD
import { SparklesSoft } from '@/app/components/base/icons/src/public/common'
import PremiumBadge from '../base/premium-badge'
=======
import { useContextSelector } from 'use-context-selector'
import HeaderBillingBtn from '../billing/header-billing-btn'
>>>>>>> 86291c13
import AccountDropdown from './account-dropdown'
import AppNav from './app-nav'
import DatasetNav from './dataset-nav'
import EnvNav from './env-nav'
import PluginsNav from './plugins-nav'
import ExploreNav from './explore-nav'
import ToolsNav from './tools-nav'
import GithubStar from './github-star'
import LicenseNav from './license-env'
import { WorkspaceProvider } from '@/context/workspace-context'
import AppContext, { useAppContext } from '@/context/app-context'
import LogoSite from '@/app/components/base/logo/logo-site'
import WorkplaceSelector from '@/app/components/header/account-dropdown/workplace-selector'
import useBreakpoints, { MediaType } from '@/hooks/use-breakpoints'
import { useProviderContext } from '@/context/provider-context'
import { useModalContext } from '@/context/modal-context'
<<<<<<< HEAD
import { useTranslation } from 'react-i18next'
=======
import { LicenseStatus } from '@/types/feature'
>>>>>>> 86291c13

const navClassName = `
  flex items-center relative mr-0 sm:mr-3 px-3 h-8 rounded-xl
  font-medium text-sm
  cursor-pointer
`

const Header = () => {
  const { isCurrentWorkspaceEditor, isCurrentWorkspaceDatasetOperator } = useAppContext()
<<<<<<< HEAD
  const { t } = useTranslation()

=======
  const systemFeatures = useContextSelector(AppContext, v => v.systemFeatures)
>>>>>>> 86291c13
  const selectedSegment = useSelectedLayoutSegment()
  const media = useBreakpoints()
  const isMobile = media === MediaType.mobile
  const [isShowNavMenu, { toggle, setFalse: hideNavMenu }] = useBoolean(false)
  const { enableBilling, plan } = useProviderContext()
  const { setShowPricingModal, setShowAccountSettingModal } = useModalContext()
  const isFreePlan = plan.type === 'sandbox'
  const handlePlanClick = useCallback(() => {
    if (isFreePlan)
      setShowPricingModal()
    else
      setShowAccountSettingModal({ payload: 'billing' })
  }, [isFreePlan, setShowAccountSettingModal, setShowPricingModal])

  useEffect(() => {
    hideNavMenu()
    // eslint-disable-next-line react-hooks/exhaustive-deps
  }, [selectedSegment])
  return (
    <div className='flex flex-1 items-center justify-between pr-3'>
      <div className='flex items-center'>
        {isMobile && <div
          className='flex items-center justify-center h-8 w-8 cursor-pointer'
          onClick={toggle}
        >
          <Bars3Icon className="h-4 w-4 text-gray-500" />
        </div>}
<<<<<<< HEAD
        {!isMobile
          && <div className='flex w-64 p-2 pl-3 gap-1.5 items-center shrink-0 self-stretch'>
            <Link href="/apps" className='flex w-8 h-8 items-center justify-center gap-2 shrink-0'>
              <LogoSite className='object-contain' />
            </Link>
            <div className='font-light text-divider-deep'>/</div>
            <div className='flex items-center gap-0.5'>
              <WorkspaceProvider>
                <WorkplaceSelector />
              </WorkspaceProvider>
              {enableBilling && (
                <div className='select-none'>
                  <PremiumBadge color='blue' allowHover={true} onClick={handlePlanClick}>
                    <SparklesSoft className='flex items-center py-[1px] pl-[3px] w-3.5 h-3.5 text-components-premium-badge-indigo-text-stop-0' />
                    <div className='system-xs-medium'>
                      <span className='p-1'>
                        {t('billing.upgradeBtn.encourageShort')}
                      </span>
                    </div>
                  </PremiumBadge>
                </div>
              )}
            </div>
          </div>
        }
=======
        {!isMobile && <>
          <Link href="/apps" className='flex items-center mr-4'>
            <LogoSite className='object-contain' />
          </Link>
          {systemFeatures.license.status === LicenseStatus.NONE && <GithubStar />}
        </>}
>>>>>>> 86291c13
      </div>
      {isMobile && (
        <div className='flex'>
          <Link href="/apps" className='flex items-center mr-4'>
            <LogoSite />
          </Link>
<<<<<<< HEAD
          <div className='font-light text-divider-deep'>/</div>
          {enableBilling && (
            <div className='select-none'>
              <PremiumBadge color='blue' allowHover={true} onClick={handlePlanClick}>
                <SparklesSoft className='flex items-center py-[1px] pl-[3px] w-3.5 h-3.5 text-components-premium-badge-indigo-text-stop-0' />
                <div className='system-xs-medium'>
                  <span className='p-1'>
                    {t('billing.upgradeBtn.encourageShort')}
                  </span>
                </div>
              </PremiumBadge>
            </div>
          )}
          <GithubStar />
=======
          {systemFeatures.license.status === LicenseStatus.NONE && <GithubStar />}
>>>>>>> 86291c13
        </div>
      )}
      {!isMobile && (
        <div className='flex items-center'>
          {!isCurrentWorkspaceDatasetOperator && <ExploreNav className={navClassName} />}
          {!isCurrentWorkspaceDatasetOperator && <AppNav />}
          {(isCurrentWorkspaceEditor || isCurrentWorkspaceDatasetOperator) && <DatasetNav />}
          {!isCurrentWorkspaceDatasetOperator && <ToolsNav className={navClassName} />}
        </div>
      )}
      <div className='flex items-center shrink-0'>
        <LicenseNav />
        <EnvNav />
        <div className='mr-3'>
          <PluginsNav />
        </div>
        <AccountDropdown isMobile={isMobile} />
      </div>
      {(isMobile && isShowNavMenu) && (
        <div className='w-full flex flex-col p-2 gap-y-1'>
          {!isCurrentWorkspaceDatasetOperator && <ExploreNav className={navClassName} />}
          {!isCurrentWorkspaceDatasetOperator && <AppNav />}
          {(isCurrentWorkspaceEditor || isCurrentWorkspaceDatasetOperator) && <DatasetNav />}
          {!isCurrentWorkspaceDatasetOperator && <ToolsNav className={navClassName} />}
        </div>
      )}
    </div>
  )
}
export default Header<|MERGE_RESOLUTION|>--- conflicted
+++ resolved
@@ -4,13 +4,8 @@
 import { useBoolean } from 'ahooks'
 import { useSelectedLayoutSegment } from 'next/navigation'
 import { Bars3Icon } from '@heroicons/react/20/solid'
-<<<<<<< HEAD
 import { SparklesSoft } from '@/app/components/base/icons/src/public/common'
 import PremiumBadge from '../base/premium-badge'
-=======
-import { useContextSelector } from 'use-context-selector'
-import HeaderBillingBtn from '../billing/header-billing-btn'
->>>>>>> 86291c13
 import AccountDropdown from './account-dropdown'
 import AppNav from './app-nav'
 import DatasetNav from './dataset-nav'
@@ -27,11 +22,7 @@
 import useBreakpoints, { MediaType } from '@/hooks/use-breakpoints'
 import { useProviderContext } from '@/context/provider-context'
 import { useModalContext } from '@/context/modal-context'
-<<<<<<< HEAD
 import { useTranslation } from 'react-i18next'
-=======
-import { LicenseStatus } from '@/types/feature'
->>>>>>> 86291c13
 
 const navClassName = `
   flex items-center relative mr-0 sm:mr-3 px-3 h-8 rounded-xl
@@ -41,12 +32,8 @@
 
 const Header = () => {
   const { isCurrentWorkspaceEditor, isCurrentWorkspaceDatasetOperator } = useAppContext()
-<<<<<<< HEAD
   const { t } = useTranslation()
 
-=======
-  const systemFeatures = useContextSelector(AppContext, v => v.systemFeatures)
->>>>>>> 86291c13
   const selectedSegment = useSelectedLayoutSegment()
   const media = useBreakpoints()
   const isMobile = media === MediaType.mobile
@@ -74,7 +61,6 @@
         >
           <Bars3Icon className="h-4 w-4 text-gray-500" />
         </div>}
-<<<<<<< HEAD
         {!isMobile
           && <div className='flex w-64 p-2 pl-3 gap-1.5 items-center shrink-0 self-stretch'>
             <Link href="/apps" className='flex w-8 h-8 items-center justify-center gap-2 shrink-0'>
@@ -100,21 +86,12 @@
             </div>
           </div>
         }
-=======
-        {!isMobile && <>
-          <Link href="/apps" className='flex items-center mr-4'>
-            <LogoSite className='object-contain' />
-          </Link>
-          {systemFeatures.license.status === LicenseStatus.NONE && <GithubStar />}
-        </>}
->>>>>>> 86291c13
       </div>
       {isMobile && (
         <div className='flex'>
           <Link href="/apps" className='flex items-center mr-4'>
             <LogoSite />
           </Link>
-<<<<<<< HEAD
           <div className='font-light text-divider-deep'>/</div>
           {enableBilling && (
             <div className='select-none'>
@@ -129,9 +106,6 @@
             </div>
           )}
           <GithubStar />
-=======
-          {systemFeatures.license.status === LicenseStatus.NONE && <GithubStar />}
->>>>>>> 86291c13
         </div>
       )}
       {!isMobile && (
