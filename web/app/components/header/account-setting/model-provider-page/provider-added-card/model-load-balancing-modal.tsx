--- conflicted
+++ resolved
@@ -200,13 +200,8 @@
                   <div className='grow'>
                     <div className='text-sm text-text-secondary'>{
                       providerFormSchemaPredefined
-<<<<<<< HEAD
-                       ? t('common.modelProvider.auth.providerManaged')
-                       : t('common.modelProvider.auth.specifyModelCredential')
-=======
                         ? t('common.modelProvider.auth.providerManaged')
                         : t('common.modelProvider.auth.specifyModelCredential')
->>>>>>> bd482eb8
                     }</div>
                     <div className='text-xs text-text-tertiary'>{
                       providerFormSchemaPredefined
