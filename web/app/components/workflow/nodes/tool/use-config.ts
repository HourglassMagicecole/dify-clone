import { useCallback, useEffect, useMemo, useState } from 'react'
import { useTranslation } from 'react-i18next'
import produce from 'immer'
import { useBoolean } from 'ahooks'
import { useStore, useWorkflowStore } from '../../store'
import type { ToolNodeType, ToolVarInputs } from './types'
import { useLanguage } from '@/app/components/header/account-setting/model-provider-page/hooks'
import useNodeCrud from '@/app/components/workflow/nodes/_base/hooks/use-node-crud'
import { CollectionType } from '@/app/components/tools/types'
import { updateBuiltInToolCredential } from '@/service/tools'
import {
  getConfiguredValue,
  toolParametersToFormSchemas,
} from '@/app/components/tools/utils/to-form-schema'
import Toast from '@/app/components/base/toast'
import type { InputVar } from '@/app/components/workflow/types'
import {
  useFetchToolsData,
  useNodesReadOnly,
} from '@/app/components/workflow/hooks'
import { canFindTool } from '@/utils'

const useConfig = (id: string, payload: ToolNodeType) => {
  const workflowStore = useWorkflowStore()
  const { nodesReadOnly: readOnly } = useNodesReadOnly()
  const { handleFetchAllTools } = useFetchToolsData()
  const { t } = useTranslation()

  const language = useLanguage()
  const { inputs, setInputs: doSetInputs } = useNodeCrud<ToolNodeType>(id, payload)
  /*
  * tool_configurations: tool setting, not dynamic setting (form type = form)
  * tool_parameters: tool dynamic setting(form type = llm)
  */
  const { provider_id, provider_type, tool_name, tool_configurations, tool_parameters } = inputs
  const isBuiltIn = provider_type === CollectionType.builtIn
  const buildInTools = useStore(s => s.buildInTools)
  const customTools = useStore(s => s.customTools)
  const workflowTools = useStore(s => s.workflowTools)
  const mcpTools = useStore(s => s.mcpTools)

  const currentTools = useMemo(() => {
    switch (provider_type) {
      case CollectionType.builtIn:
        return buildInTools
      case CollectionType.custom:
        return customTools
      case CollectionType.workflow:
        return workflowTools
      case CollectionType.mcp:
        return mcpTools
      default:
        return []
    }
  }, [buildInTools, customTools, mcpTools, provider_type, workflowTools])
  const currCollection = useMemo(() => {
    return currentTools.find(item => canFindTool(item.id, provider_id))
  }, [currentTools, provider_id])

  // Auth
  const needAuth = !!currCollection?.allow_delete
  const isAuthed = !!currCollection?.is_team_authorization
  const isShowAuthBtn = isBuiltIn && needAuth && !isAuthed
  const [showSetAuth, {
    setTrue: showSetAuthModal,
    setFalse: hideSetAuthModal,
  }] = useBoolean(false)

  const handleSaveAuth = useCallback(async (value: any) => {
    await updateBuiltInToolCredential(currCollection?.name as string, value)

    Toast.notify({
      type: 'success',
      message: t('common.api.actionSuccess'),
    })
    handleFetchAllTools(provider_type)
    hideSetAuthModal()
  }, [currCollection?.name, hideSetAuthModal, t, handleFetchAllTools, provider_type])

  const currTool = useMemo(() => {
    return currCollection?.tools.find(tool => tool.name === tool_name)
  }, [currCollection, tool_name])
  const formSchemas = useMemo(() => {
    return currTool ? toolParametersToFormSchemas(currTool.parameters) : []
  }, [currTool])
  const toolInputVarSchema = useMemo(() => {
    return formSchemas.filter((item: any) => item.form === 'llm')
  }, [formSchemas])
  // use setting
  const toolSettingSchema = useMemo(() => {
    return formSchemas.filter((item: any) => item.form !== 'llm')
  }, [formSchemas])
  const hasShouldTransferTypeSettingInput = toolSettingSchema.some(item => item.type === 'boolean' || item.type === 'number-input')

  const setInputs = useCallback((value: ToolNodeType) => {
    if (!hasShouldTransferTypeSettingInput) {
      doSetInputs(value)
      return
    }
    const newInputs = produce(value, (draft) => {
      const newConfig = { ...draft.tool_configurations }
      Object.keys(draft.tool_configurations).forEach((key) => {
        const schema = formSchemas.find(item => item.variable === key)
        const value = newConfig[key]
        if (schema?.type === 'boolean') {
          if (typeof value === 'string')
            newConfig[key] = value === 'true' || value === '1'

          if (typeof value === 'number')
            newConfig[key] = value === 1
        }

        if (schema?.type === 'number-input') {
          if (typeof value === 'string' && value !== '')
            newConfig[key] = Number.parseFloat(value)
        }
      })
      draft.tool_configurations = newConfig
    })
    doSetInputs(newInputs)
  }, [doSetInputs, formSchemas, hasShouldTransferTypeSettingInput])
  const [notSetDefaultValue, setNotSetDefaultValue] = useState(false)
  const toolSettingValue = useMemo(() => {
    if (notSetDefaultValue)
      return tool_configurations
    return getConfiguredValue(tool_configurations, toolSettingSchema)
  }, [notSetDefaultValue, toolSettingSchema, tool_configurations])
  const setToolSettingValue = useCallback((value: Record<string, any>) => {
    setNotSetDefaultValue(true)
    setInputs({
      ...inputs,
      tool_configurations: value,
    })
  }, [inputs, setInputs])

  const formattingParameters = () => {
    const inputsWithDefaultValue = produce(inputs, (draft) => {
      if (!draft.tool_configurations || Object.keys(draft.tool_configurations).length === 0)
        draft.tool_configurations = getConfiguredValue(tool_configurations, toolSettingSchema)
      if (!draft.tool_parameters || Object.keys(draft.tool_parameters).length === 0)
        draft.tool_parameters = getConfiguredValue(tool_parameters, toolInputVarSchema)
    })
    return inputsWithDefaultValue
  }

  useEffect(() => {
    if (!currTool)
      return
    const inputsWithDefaultValue = formattingParameters()
    const { setControlPromptEditorRerenderKey } = workflowStore.getState()
    setInputs(inputsWithDefaultValue)
    setTimeout(() => setControlPromptEditorRerenderKey(Date.now()))
  }, [currTool])

  // setting when call
  const setInputVar = useCallback((value: ToolVarInputs) => {
    setInputs({
      ...inputs,
      tool_parameters: value,
    })
  }, [inputs, setInputs])

  const isLoading = currTool && (isBuiltIn ? !currCollection : false)

  const getMoreDataForCheckValid = () => {
    return {
      toolInputsSchema: (() => {
        const formInputs: InputVar[] = []
        toolInputVarSchema.forEach((item: any) => {
          formInputs.push({
            label: item.label[language] || item.label.en_US,
            variable: item.variable,
            type: item.type,
            required: item.required,
          })
        })
        return formInputs
      })(),
      notAuthed: isShowAuthBtn,
      toolSettingSchema,
      language,
    }
  }

  const outputSchema = useMemo(() => {
    const res: any[] = []
    const output_schema = currTool?.output_schema
    if (!output_schema || !output_schema.properties)
      return res

    Object.keys(output_schema.properties).forEach((outputKey) => {
      const output = output_schema.properties[outputKey]
      const type = output.type
      if (type === 'object') {
        res.push({
          name: outputKey,
          value: output,
        })
      }
      else {
        res.push({
          name: outputKey,
          type: output.type === 'array'
<<<<<<< HEAD
            ? `Array[${output.items?.type.slice(0, 1).toLocaleUpperCase()}${output.items?.type.slice(1)}]`
            : `${output.type?.slice(0, 1).toLocaleUpperCase()}${output.type?.slice(1)}`,
=======
            ? `Array[${output.items?.type ? output.items.type.slice(0, 1).toLocaleUpperCase() + output.items.type.slice(1) : 'Unknown'}]`
            : `${output.type ? output.type.slice(0, 1).toLocaleUpperCase() + output.type.slice(1) : 'Unknown'}`,
>>>>>>> bdd85b36
          description: output.description,
        })
      }
    })
    return res
  }, [currTool])

  const hasObjectOutput = useMemo(() => {
    const output_schema = currTool?.output_schema
    if (!output_schema || !output_schema.properties)
      return false
    const properties = output_schema.properties
    return Object.keys(properties).some(key => properties[key].type === 'object')
  }, [currTool])

  return {
    readOnly,
    inputs,
    currTool,
    toolSettingSchema,
    toolSettingValue,
    setToolSettingValue,
    toolInputVarSchema,
    setInputVar,
    currCollection,
    isShowAuthBtn,
    showSetAuth,
    showSetAuthModal,
    hideSetAuthModal,
    handleSaveAuth,
    isLoading,
    outputSchema,
    hasObjectOutput,
    getMoreDataForCheckValid,
  }
}

export default useConfig<|MERGE_RESOLUTION|>--- conflicted
+++ resolved
@@ -27,12 +27,21 @@
   const { t } = useTranslation()
 
   const language = useLanguage()
-  const { inputs, setInputs: doSetInputs } = useNodeCrud<ToolNodeType>(id, payload)
+  const { inputs, setInputs: doSetInputs } = useNodeCrud<ToolNodeType>(
+    id,
+    payload,
+  )
   /*
-  * tool_configurations: tool setting, not dynamic setting (form type = form)
-  * tool_parameters: tool dynamic setting(form type = llm)
-  */
-  const { provider_id, provider_type, tool_name, tool_configurations, tool_parameters } = inputs
+   * tool_configurations: tool setting, not dynamic setting (form type = form)
+   * tool_parameters: tool dynamic setting(form type = llm)
+   */
+  const {
+    provider_id,
+    provider_type,
+    tool_name,
+    tool_configurations,
+    tool_parameters,
+  } = inputs
   const isBuiltIn = provider_type === CollectionType.builtIn
   const buildInTools = useStore(s => s.buildInTools)
   const customTools = useStore(s => s.customTools)
@@ -61,21 +70,30 @@
   const needAuth = !!currCollection?.allow_delete
   const isAuthed = !!currCollection?.is_team_authorization
   const isShowAuthBtn = isBuiltIn && needAuth && !isAuthed
-  const [showSetAuth, {
-    setTrue: showSetAuthModal,
-    setFalse: hideSetAuthModal,
-  }] = useBoolean(false)
-
-  const handleSaveAuth = useCallback(async (value: any) => {
-    await updateBuiltInToolCredential(currCollection?.name as string, value)
-
-    Toast.notify({
-      type: 'success',
-      message: t('common.api.actionSuccess'),
-    })
-    handleFetchAllTools(provider_type)
-    hideSetAuthModal()
-  }, [currCollection?.name, hideSetAuthModal, t, handleFetchAllTools, provider_type])
+  const [
+    showSetAuth,
+    { setTrue: showSetAuthModal, setFalse: hideSetAuthModal },
+  ] = useBoolean(false)
+
+  const handleSaveAuth = useCallback(
+    async (value: any) => {
+      await updateBuiltInToolCredential(currCollection?.name as string, value)
+
+      Toast.notify({
+        type: 'success',
+        message: t('common.api.actionSuccess'),
+      })
+      handleFetchAllTools(provider_type)
+      hideSetAuthModal()
+    },
+    [
+      currCollection?.name,
+      hideSetAuthModal,
+      t,
+      handleFetchAllTools,
+      provider_type,
+    ],
+  )
 
   const currTool = useMemo(() => {
     return currCollection?.tools.find(tool => tool.name === tool_name)
@@ -90,62 +108,81 @@
   const toolSettingSchema = useMemo(() => {
     return formSchemas.filter((item: any) => item.form !== 'llm')
   }, [formSchemas])
-  const hasShouldTransferTypeSettingInput = toolSettingSchema.some(item => item.type === 'boolean' || item.type === 'number-input')
-
-  const setInputs = useCallback((value: ToolNodeType) => {
-    if (!hasShouldTransferTypeSettingInput) {
-      doSetInputs(value)
-      return
-    }
-    const newInputs = produce(value, (draft) => {
-      const newConfig = { ...draft.tool_configurations }
-      Object.keys(draft.tool_configurations).forEach((key) => {
-        const schema = formSchemas.find(item => item.variable === key)
-        const value = newConfig[key]
-        if (schema?.type === 'boolean') {
-          if (typeof value === 'string')
-            newConfig[key] = value === 'true' || value === '1'
-
-          if (typeof value === 'number')
-            newConfig[key] = value === 1
-        }
-
-        if (schema?.type === 'number-input') {
-          if (typeof value === 'string' && value !== '')
-            newConfig[key] = Number.parseFloat(value)
-        }
-      })
-      draft.tool_configurations = newConfig
-    })
-    doSetInputs(newInputs)
-  }, [doSetInputs, formSchemas, hasShouldTransferTypeSettingInput])
+  const hasShouldTransferTypeSettingInput = toolSettingSchema.some(
+    item => item.type === 'boolean' || item.type === 'number-input',
+  )
+
+  const setInputs = useCallback(
+    (value: ToolNodeType) => {
+      if (!hasShouldTransferTypeSettingInput) {
+        doSetInputs(value)
+        return
+      }
+      const newInputs = produce(value, (draft) => {
+        const newConfig = { ...draft.tool_configurations }
+        Object.keys(draft.tool_configurations).forEach((key) => {
+          const schema = formSchemas.find(item => item.variable === key)
+          const value = newConfig[key]
+          if (schema?.type === 'boolean') {
+            if (typeof value === 'string')
+              newConfig[key] = value === 'true' || value === '1'
+
+            if (typeof value === 'number') newConfig[key] = value === 1
+          }
+
+          if (schema?.type === 'number-input') {
+            if (typeof value === 'string' && value !== '')
+              newConfig[key] = Number.parseFloat(value)
+          }
+        })
+        draft.tool_configurations = newConfig
+      })
+      doSetInputs(newInputs)
+    },
+    [doSetInputs, formSchemas, hasShouldTransferTypeSettingInput],
+  )
   const [notSetDefaultValue, setNotSetDefaultValue] = useState(false)
   const toolSettingValue = useMemo(() => {
-    if (notSetDefaultValue)
-      return tool_configurations
+    if (notSetDefaultValue) return tool_configurations
     return getConfiguredValue(tool_configurations, toolSettingSchema)
   }, [notSetDefaultValue, toolSettingSchema, tool_configurations])
-  const setToolSettingValue = useCallback((value: Record<string, any>) => {
-    setNotSetDefaultValue(true)
-    setInputs({
-      ...inputs,
-      tool_configurations: value,
-    })
-  }, [inputs, setInputs])
+  const setToolSettingValue = useCallback(
+    (value: Record<string, any>) => {
+      setNotSetDefaultValue(true)
+      setInputs({
+        ...inputs,
+        tool_configurations: value,
+      })
+    },
+    [inputs, setInputs],
+  )
 
   const formattingParameters = () => {
     const inputsWithDefaultValue = produce(inputs, (draft) => {
-      if (!draft.tool_configurations || Object.keys(draft.tool_configurations).length === 0)
-        draft.tool_configurations = getConfiguredValue(tool_configurations, toolSettingSchema)
-      if (!draft.tool_parameters || Object.keys(draft.tool_parameters).length === 0)
-        draft.tool_parameters = getConfiguredValue(tool_parameters, toolInputVarSchema)
+      if (
+        !draft.tool_configurations
+        || Object.keys(draft.tool_configurations).length === 0
+      ) {
+        draft.tool_configurations = getConfiguredValue(
+          tool_configurations,
+          toolSettingSchema,
+        )
+      }
+      if (
+        !draft.tool_parameters
+        || Object.keys(draft.tool_parameters).length === 0
+      ) {
+        draft.tool_parameters = getConfiguredValue(
+          tool_parameters,
+          toolInputVarSchema,
+        )
+      }
     })
     return inputsWithDefaultValue
   }
 
   useEffect(() => {
-    if (!currTool)
-      return
+    if (!currTool) return
     const inputsWithDefaultValue = formattingParameters()
     const { setControlPromptEditorRerenderKey } = workflowStore.getState()
     setInputs(inputsWithDefaultValue)
@@ -153,12 +190,15 @@
   }, [currTool])
 
   // setting when call
-  const setInputVar = useCallback((value: ToolVarInputs) => {
-    setInputs({
-      ...inputs,
-      tool_parameters: value,
-    })
-  }, [inputs, setInputs])
+  const setInputVar = useCallback(
+    (value: ToolVarInputs) => {
+      setInputs({
+        ...inputs,
+        tool_parameters: value,
+      })
+    },
+    [inputs, setInputs],
+  )
 
   const isLoading = currTool && (isBuiltIn ? !currCollection : false)
 
@@ -185,8 +225,7 @@
   const outputSchema = useMemo(() => {
     const res: any[] = []
     const output_schema = currTool?.output_schema
-    if (!output_schema || !output_schema.properties)
-      return res
+    if (!output_schema || !output_schema.properties) return res
 
     Object.keys(output_schema.properties).forEach((outputKey) => {
       const output = output_schema.properties[outputKey]
@@ -200,14 +239,20 @@
       else {
         res.push({
           name: outputKey,
-          type: output.type === 'array'
-<<<<<<< HEAD
-            ? `Array[${output.items?.type.slice(0, 1).toLocaleUpperCase()}${output.items?.type.slice(1)}]`
-            : `${output.type?.slice(0, 1).toLocaleUpperCase()}${output.type?.slice(1)}`,
-=======
-            ? `Array[${output.items?.type ? output.items.type.slice(0, 1).toLocaleUpperCase() + output.items.type.slice(1) : 'Unknown'}]`
-            : `${output.type ? output.type.slice(0, 1).toLocaleUpperCase() + output.type.slice(1) : 'Unknown'}`,
->>>>>>> bdd85b36
+          type:
+            output.type === 'array'
+              ? `Array[${
+                output.items?.type
+                  ? output.items.type.slice(0, 1).toLocaleUpperCase()
+                      + output.items.type.slice(1)
+                  : 'Unknown'
+              }]`
+              : `${
+                output.type
+                  ? output.type.slice(0, 1).toLocaleUpperCase()
+                      + output.type.slice(1)
+                  : 'Unknown'
+              }`,
           description: output.description,
         })
       }
@@ -217,10 +262,11 @@
 
   const hasObjectOutput = useMemo(() => {
     const output_schema = currTool?.output_schema
-    if (!output_schema || !output_schema.properties)
-      return false
+    if (!output_schema || !output_schema.properties) return false
     const properties = output_schema.properties
-    return Object.keys(properties).some(key => properties[key].type === 'object')
+    return Object.keys(properties).some(
+      key => properties[key].type === 'object',
+    )
   }, [currTool])
 
   return {
