--- conflicted
+++ resolved
@@ -59,17 +59,14 @@
 import PanelWrap from '../before-run-form/panel-wrap'
 import SpecialResultPanel from '@/app/components/workflow/run/special-result-panel'
 import { Stop } from '@/app/components/base/icons/src/vender/line/mediaAndDevices'
-<<<<<<< HEAD
 import { useHooksStore } from '@/app/components/workflow/hooks-store'
 import { FlowType } from '@/types/common'
-=======
 import {
   AuthorizedInNode,
   PluginAuth,
 } from '@/app/components/plugins/plugin-auth'
 import { AuthCategory } from '@/app/components/plugins/plugin-auth'
 import { canFindTool } from '@/utils'
->>>>>>> a4ef9009
 
 type BasePanelProps = {
   children: ReactNode
@@ -236,9 +233,6 @@
     return {}
   })()
 
-<<<<<<< HEAD
-  if (logParams.showSpecialResultPanel) {
-=======
   const buildInTools = useStore(s => s.buildInTools)
   const currCollection = useMemo(() => {
     return buildInTools.find(item => canFindTool(item.id, data.provider_id))
@@ -255,8 +249,7 @@
     })
   }, [handleNodeDataUpdateWithSyncDraft, id])
 
-  if(logParams.showSpecialResultPanel) {
->>>>>>> a4ef9009
+  if (logParams.showSpecialResultPanel) {
     return (
       <div className={cn(
         'relative mr-1  h-full',
