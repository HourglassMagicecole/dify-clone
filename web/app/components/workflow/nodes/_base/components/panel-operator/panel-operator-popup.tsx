import {
  memo,
} from 'react'
import { useTranslation } from 'react-i18next'
import { useEdges } from 'reactflow'
import ChangeBlock from './change-block'
import {
  canRunBySingle,
} from '@/app/components/workflow/utils'
import {
  useNodeDataUpdate,
  useNodeMetaData,
  useNodesInteractions,
  useNodesReadOnly,
  useNodesSyncDraft,
} from '@/app/components/workflow/hooks'
import ShortcutsName from '@/app/components/workflow/shortcuts-name'
import type { Node } from '@/app/components/workflow/types'
import { BlockEnum } from '@/app/components/workflow/types'

type PanelOperatorPopupProps = {
  id: string
  data: Node['data']
  onClosePopup: () => void
  showHelpLink?: boolean
}
const PanelOperatorPopup = ({
  id,
  data,
  onClosePopup,
  showHelpLink,
}: PanelOperatorPopupProps) => {
  const { t } = useTranslation()
  const edges = useEdges()
  const {
    handleNodeDelete,
    handleNodesDuplicate,
    handleNodeSelect,
    handleNodesCopy,
  } = useNodesInteractions()
  const { handleNodeDataUpdate } = useNodeDataUpdate()
  const { handleSyncWorkflowDraft } = useNodesSyncDraft()
  const { nodesReadOnly } = useNodesReadOnly()
  const edge = edges.find(edge => edge.target === id)
  const nodeMetaData = useNodeMetaData({ id, data } as Node)

  const showChangeBlock = data.type !== BlockEnum.Start && !nodesReadOnly && data.type !== BlockEnum.Iteration && data.type !== BlockEnum.Loop
<<<<<<< HEAD
=======

  const link = useNodeHelpLink(data.type)

  const isChildNode = !!(data.isInIteration || data.isInLoop)

>>>>>>> ad9eebd0
  return (
    <div className='w-[240px] rounded-lg border-[0.5px] border-components-panel-border bg-components-panel-bg shadow-xl'>
      {
        (showChangeBlock || canRunBySingle(data.type, isChildNode)) && (
          <>
            <div className='p-1'>
              {
                canRunBySingle(data.type, isChildNode) && (
                  <div
                    className={`
                      flex h-8 cursor-pointer items-center rounded-lg px-3 text-sm text-text-secondary
                      hover:bg-state-base-hover
                    `}
                    onClick={() => {
                      handleNodeSelect(id)
                      handleNodeDataUpdate({ id, data: { _isSingleRun: true } })
                      handleSyncWorkflowDraft(true)
                      onClosePopup()
                    }}
                  >
                    {t('workflow.panel.runThisStep')}
                  </div>
                )
              }
              {
                showChangeBlock && (
                  <ChangeBlock
                    nodeId={id}
                    nodeData={data}
                    sourceHandle={edge?.sourceHandle || 'source'}
                  />
                )
              }
            </div>
            <div className='h-[1px] bg-divider-regular'></div>
          </>
        )
      }
      {
        data.type !== BlockEnum.Start && !nodesReadOnly && (
          <>
            <div className='p-1'>
              <div
                className='flex h-8 cursor-pointer items-center justify-between rounded-lg px-3 text-sm text-text-secondary hover:bg-state-base-hover'
                onClick={() => {
                  onClosePopup()
                  handleNodesCopy(id)
                }}
              >
                {t('workflow.common.copy')}
                <ShortcutsName keys={['ctrl', 'c']} />
              </div>
              <div
                className='flex h-8 cursor-pointer items-center justify-between rounded-lg px-3 text-sm text-text-secondary hover:bg-state-base-hover'
                onClick={() => {
                  onClosePopup()
                  handleNodesDuplicate(id)
                }}
              >
                {t('workflow.common.duplicate')}
                <ShortcutsName keys={['ctrl', 'd']} />
              </div>
            </div>
            <div className='h-[1px] bg-divider-regular'></div>
            {
              !nodeMetaData.isUndeletable && (
                <>
                  <div className='p-1'>
                    <div
                      className={`
                      flex h-8 cursor-pointer items-center justify-between rounded-lg px-3 text-sm text-text-secondary
                      hover:bg-state-destructive-hover hover:text-red-500
                      `}
                      onClick={() => handleNodeDelete(id)}
                    >
                      {t('common.operation.delete')}
                      <ShortcutsName keys={['del']} />
                    </div>
                  </div>
                  <div className='h-[1px] bg-divider-regular'></div>
                </>
              )
            }
          </>
        )
      }
      {
        showHelpLink && nodeMetaData.helpLinkUri && (
          <>
            <div className='p-1'>
              <a
                href={nodeMetaData.helpLinkUri}
                target='_blank'
                className='flex h-8 cursor-pointer items-center rounded-lg px-3 text-sm text-text-secondary hover:bg-state-base-hover'
              >
                {t('workflow.panel.helpLink')}
              </a>
            </div>
            <div className='h-[1px] bg-divider-regular'></div>
          </>
        )
      }
      <div className='p-1'>
        <div className='px-3 py-2 text-xs text-text-tertiary'>
          <div className='mb-1 flex h-[22px] items-center font-medium'>
            {t('workflow.panel.about').toLocaleUpperCase()}
          </div>
          <div className='mb-1 leading-[18px] text-text-secondary'>{nodeMetaData.description}</div>
          <div className='leading-[18px]'>
            {t('workflow.panel.createdBy')} {nodeMetaData.author}
          </div>
        </div>
      </div>
    </div>
  )
}

export default memo(PanelOperatorPopup)<|MERGE_RESOLUTION|>--- conflicted
+++ resolved
@@ -43,16 +43,9 @@
   const { nodesReadOnly } = useNodesReadOnly()
   const edge = edges.find(edge => edge.target === id)
   const nodeMetaData = useNodeMetaData({ id, data } as Node)
-
   const showChangeBlock = data.type !== BlockEnum.Start && !nodesReadOnly && data.type !== BlockEnum.Iteration && data.type !== BlockEnum.Loop
-<<<<<<< HEAD
-=======
-
-  const link = useNodeHelpLink(data.type)
-
   const isChildNode = !!(data.isInIteration || data.isInLoop)
 
->>>>>>> ad9eebd0
   return (
     <div className='w-[240px] rounded-lg border-[0.5px] border-components-panel-border bg-components-panel-bg shadow-xl'>
       {
