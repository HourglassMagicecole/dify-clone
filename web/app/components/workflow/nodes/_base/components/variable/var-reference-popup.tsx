'use client'
import type { FC } from 'react'
import React, { useMemo } from 'react'
import { useTranslation } from 'react-i18next'
import VarReferenceVars from './var-reference-vars'
import type { NodeOutPutVar, ValueSelector, Var } from '@/app/components/workflow/types'
import ListEmpty from '@/app/components/base/list-empty'
import { useStore } from '@/app/components/workflow/store'
import { useDocLink } from '@/context/i18n'

type Props = {
  vars: NodeOutPutVar[]
  popupFor?: 'assigned' | 'toAssigned'
  onChange: (value: ValueSelector, varDetail: Var) => void
  itemWidth?: number
  isSupportFileVar?: boolean
  zIndex?: number
  preferSchemaType?: boolean
}
const VarReferencePopup: FC<Props> = ({
  vars,
  popupFor,
  onChange,
  itemWidth,
  isSupportFileVar = true,
  zIndex,
  preferSchemaType,
}) => {
  const { t } = useTranslation()
  const pipelineId = useStore(s => s.pipelineId)
  const showManageRagInputFields = useMemo(() => !!pipelineId, [pipelineId])
  const setShowInputFieldPanel = useStore(s => s.setShowInputFieldPanel)
  const docLink = useDocLink()
  // max-h-[300px] overflow-y-auto todo: use portal to handle long list
  return (
    <div className='space-y-1 rounded-lg border border-components-panel-border bg-components-panel-bg p-1 shadow-lg' style={{
      width: itemWidth || 228,
    }}>
      {((!vars || vars.length === 0) && popupFor)
        ? (popupFor === 'toAssigned'
          ? (
            <ListEmpty
              title={t('workflow.variableReference.noAvailableVars') || ''}
              description={<div className='system-xs-regular text-text-tertiary'>
                {t('workflow.variableReference.noVarsForOperation')}
              </div>}
            />
          )
          : (
            <ListEmpty
              title={t('workflow.variableReference.noAssignedVars') || ''}
              description={<div className='system-xs-regular text-text-tertiary'>
                {t('workflow.variableReference.assignedVarsDescription')}
                <a target='_blank' rel='noopener noreferrer'
                  className='text-text-accent-secondary'
                  href={docLink('/guides/workflow/variables#conversation-variables', {
                    'zh-Hans': '/guides/workflow/variables#会话变量',
                    'ja-JP': '/guides/workflow/variables#会話変数',
                  })}>
                  {t('workflow.variableReference.conversationVars')}
                </a>
              </div>}
            />
          ))
        : <VarReferenceVars
          searchBoxClassName='mt-1'
          vars={vars}
          onChange={onChange}
          itemWidth={itemWidth}
          isSupportFileVar={isSupportFileVar}
          zIndex={zIndex}
          showManageInputField={showManageRagInputFields}
          onManageInputField={() => setShowInputFieldPanel?.(true)}
<<<<<<< HEAD
=======
          preferSchemaType={preferSchemaType}
>>>>>>> 19d3ba42
        />
      }
    </div >
  )
}
export default React.memo(VarReferencePopup)<|MERGE_RESOLUTION|>--- conflicted
+++ resolved
@@ -71,10 +71,7 @@
           zIndex={zIndex}
           showManageInputField={showManageRagInputFields}
           onManageInputField={() => setShowInputFieldPanel?.(true)}
-<<<<<<< HEAD
-=======
           preferSchemaType={preferSchemaType}
->>>>>>> 19d3ba42
         />
       }
     </div >
