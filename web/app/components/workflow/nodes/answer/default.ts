--- conflicted
+++ resolved
@@ -1,10 +1,4 @@
-<<<<<<< HEAD
-import type { NodeDefault, Var } from '../../types'
-import { getNotExistVariablesByText } from '../../utils/workflow'
-=======
-import { BlockEnum } from '../../types'
 import type { NodeDefault } from '../../types'
->>>>>>> 4dc06ee4
 import type { AnswerNodeType } from './types'
 import { genNodeMetaData } from '@/app/components/workflow/utils'
 import { BlockEnum } from '@/app/components/workflow/types'
