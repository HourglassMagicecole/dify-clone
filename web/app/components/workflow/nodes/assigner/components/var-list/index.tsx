--- conflicted
+++ resolved
@@ -68,12 +68,8 @@
         draft[index].value = '' // Clear value when operation changes
         if (item.value === WriteMode.set || item.value === WriteMode.increment || item.value === WriteMode.decrement
           || item.value === WriteMode.multiply || item.value === WriteMode.divide) {
-          if(varType === VarType.boolean)
-<<<<<<< HEAD
-              draft[index].value = false
-=======
+          if (varType === VarType.boolean)
             draft[index].value = false
->>>>>>> bd482eb8
           draft[index].input_type = AssignerNodeInputType.constant
         }
         else {
