'use client'
import React from 'react'
import { useContext } from 'use-context-selector'
import LoginLogo from './LoginLogo'
import Select from '@/app/components/base/select/locale'
import ThemeSelector from '@/app/components/base/theme-selector'
import Divider from '@/app/components/base/divider'
import { languages } from '@/i18n/language'
import type { Locale } from '@/i18n'
import I18n from '@/context/i18n'

const Header = () => {
  const { locale, setLocaleOnClient } = useContext(I18n)

<<<<<<< HEAD
  return <div className='flex w-full items-center justify-between p-6'>
    <LoginLogo />
    <Select
      value={locale}
      items={languages.filter(item => item.supported)}
      onChange={(value) => {
        setLocaleOnClient(value as Locale)
      }}
    />

  </div>
=======
  return (
    <div className='flex w-full items-center justify-between p-6'>
      <LogoSite />
      <div className='flex items-center gap-1'>
        <Select
          value={locale}
          items={languages.filter(item => item.supported)}
          onChange={(value) => {
            setLocaleOnClient(value as Locale)
          }}
        />
        <Divider type='vertical' className='mx-0 ml-2 h-4' />
        <ThemeSelector />
      </div>
    </div>
  )
>>>>>>> 85eb55de
}

export default Header<|MERGE_RESOLUTION|>--- conflicted
+++ resolved
@@ -12,7 +12,6 @@
 const Header = () => {
   const { locale, setLocaleOnClient } = useContext(I18n)
 
-<<<<<<< HEAD
   return <div className='flex w-full items-center justify-between p-6'>
     <LoginLogo />
     <Select
@@ -22,26 +21,9 @@
         setLocaleOnClient(value as Locale)
       }}
     />
-
+    <Divider type='vertical' className='mx-0 ml-2 h-4' />
+    <ThemeSelector />
   </div>
-=======
-  return (
-    <div className='flex w-full items-center justify-between p-6'>
-      <LogoSite />
-      <div className='flex items-center gap-1'>
-        <Select
-          value={locale}
-          items={languages.filter(item => item.supported)}
-          onChange={(value) => {
-            setLocaleOnClient(value as Locale)
-          }}
-        />
-        <Divider type='vertical' className='mx-0 ml-2 h-4' />
-        <ThemeSelector />
-      </div>
-    </div>
-  )
->>>>>>> 85eb55de
 }
 
 export default Header