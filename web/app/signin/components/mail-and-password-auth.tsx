--- conflicted
+++ resolved
@@ -73,11 +73,7 @@
           router.replace(redirectUrl || '/apps')
         }
       }
-<<<<<<< HEAD
-      else if(res.code === 'authentication_failed') {
-=======
       else if (res.code === 'authentication_failed') {
->>>>>>> 82b8c6af
         Toast.notify({
           type: 'error',
           message: t('login.error.invalidEmailOrPassword'),
