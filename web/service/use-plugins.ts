import { useCallback, useState } from 'react'
import type {
  DebugInfo as DebugInfoTypes,
  Dependency,
  InstallPackageResponse,
  InstalledPluginListResponse,
  Permissions,
  PluginTask,
  PluginsFromMarketplaceResponse,
  uploadGitHubResponse,
} from '@/app/components/plugins/types'
import type {
  PluginsSearchParams,
} from '@/app/components/plugins/marketplace/types'
import { get, post, postMarketplace } from './base'
import {
  useMutation,
  useQuery,
  useQueryClient,
} from '@tanstack/react-query'
import { useStore as usePluginDependencyStore } from '@/app/components/workflow/plugin-dependency/store'
import { useInvalidateAllBuiltInTools } from './use-tools'

const NAME_SPACE = 'plugins'

const useInstalledPluginListKey = [NAME_SPACE, 'installedPluginList']
export const useInstalledPluginList = () => {
  return useQuery<InstalledPluginListResponse>({
    queryKey: useInstalledPluginListKey,
    queryFn: () => get<InstalledPluginListResponse>('/workspaces/current/plugin/list'),
  })
}

export const useInvalidateInstalledPluginList = () => {
  const queryClient = useQueryClient()
  const invalidateAllBuiltInTools = useInvalidateAllBuiltInTools()
  return () => {
    queryClient.invalidateQueries(
      {
        queryKey: useInstalledPluginListKey,
      })
    invalidateAllBuiltInTools()
  }
}

export const useInstallPackageFromMarketPlace = () => {
  return useMutation({
    mutationFn: (uniqueIdentifier: string) => {
      return post<InstallPackageResponse>('/workspaces/current/plugin/install/marketplace', { body: { plugin_unique_identifiers: [uniqueIdentifier] } })
    },
  })
}

export const useInstallPackageFromLocal = () => {
  return useMutation({
    mutationFn: (uniqueIdentifier: string) => {
      return post<InstallPackageResponse>('/workspaces/current/plugin/install/pkg', {
        body: { plugin_unique_identifiers: [uniqueIdentifier] },
      })
    },
  })
}

<<<<<<< HEAD
export const useInstallPackageFromGitHub = () => {
  return useMutation({
    mutationFn: ({ repoUrl, selectedVersion, selectedPackage, uniqueIdentifier }: {
      repoUrl: string
      selectedVersion: string
      selectedPackage: string
      uniqueIdentifier: string
    }) => {
      return post<InstallPackageResponse>('/workspaces/current/plugin/install/github', {
        body: {
          repo: repoUrl,
          version: selectedVersion,
          package: selectedPackage,
          plugin_unique_identifier: uniqueIdentifier,
        },
      })
    },
=======
export const useUploadGitHub = (payload: {
  repo: string
  version: string
  package: string
}) => {
  return useQuery({
    queryKey: [NAME_SPACE, 'uploadGitHub', payload],
    queryFn: () => post<uploadGitHubResponse>('/workspaces/current/plugin/upload/github', {
      body: payload,
    }),
>>>>>>> 6af51701
  })
}

export const useDebugKey = () => {
  return useQuery({
    queryKey: [NAME_SPACE, 'debugKey'],
    queryFn: () => get<DebugInfoTypes>('/workspaces/current/plugin/debugging-key'),
  })
}

const usePermissionsKey = [NAME_SPACE, 'permissions']
export const usePermissions = () => {
  return useQuery({
    queryKey: usePermissionsKey,
    queryFn: () => get<Permissions>('/workspaces/current/plugin/permission/fetch'),
  })
}

export const useInvalidatePermissions = () => {
  const queryClient = useQueryClient()
  return () => {
    queryClient.invalidateQueries(
      {
        queryKey: usePermissionsKey,
      })
  }
}

export const useMutationPermissions = ({
  onSuccess,
}: {
  onSuccess?: () => void
}) => {
  return useMutation({
    mutationFn: (payload: Permissions) => {
      return post('/workspaces/current/plugin/permission/change', { body: payload })
    },
    onSuccess,
  })
}

export const useMutationPluginsFromMarketplace = () => {
  return useMutation({
    mutationFn: (pluginsSearchParams: PluginsSearchParams) => {
      const {
        query,
        sortBy,
        sortOrder,
        category,
        tags,
      } = pluginsSearchParams
      return postMarketplace<{ data: PluginsFromMarketplaceResponse }>('/plugins/search/basic', {
        body: {
          page: 1,
          page_size: 10,
          query,
          sort_by: sortBy,
          sort_order: sortOrder,
          category: category !== 'all' ? category : '',
          tags,
        },
      })
    },
  })
}

export const useFetchPluginsInMarketPlaceByIds = (unique_identifiers: string[]) => {
  return useQuery({
    queryKey: [NAME_SPACE, 'fetchPluginsInMarketPlaceByIds', unique_identifiers],
    queryFn: () => postMarketplace<{ data: PluginsFromMarketplaceResponse }>('/plugins/identifier/batch', {
      body: {
        unique_identifiers,
      },
    }),
  })
}

const usePluginTaskListKey = [NAME_SPACE, 'pluginTaskList']
export const usePluginTaskList = () => {
  const [enabled, setEnabled] = useState(true)
  const {
    data,
    isFetched,
    refetch,
    ...rest
  } = useQuery({
    queryKey: usePluginTaskListKey,
    queryFn: async () => {
      const currentData = await get<{ tasks: PluginTask[] }>('/workspaces/current/plugin/tasks?page=1&page_size=100')
      const taskDone = currentData.tasks.every(task => task.total_plugins === task.completed_plugins)

      if (taskDone)
        setEnabled(false)

      return currentData
    },
    // refetchInterval: 5000,
    enabled,
  })
  const handleRefetch = useCallback(() => {
    setEnabled(true)
    refetch()
  }, [refetch])

  return {
    data,
    pluginTasks: data?.tasks || [],
    isFetched,
    handleRefetch,
    ...rest,
  }
}

export const useMutationClearTaskPlugin = () => {
  return useMutation({
    mutationFn: ({ taskId, pluginId }: { taskId: string; pluginId: string }) => {
      return post<{ success: boolean }>(`/workspaces/current/plugin/tasks/${taskId}/delete/${pluginId}`)
    },
  })
}

export const useMutationCheckDependenciesBeforeImportDSL = () => {
  const mutation = useMutation({
    mutationFn: ({ dslString, url }: { dslString?: string, url?: string }) => {
      if (url) {
        return post<{ leaked: Dependency[] }>(
          '/apps/import/url/dependencies/check',
          {
            body: {
              url,
            },
          },
        )
      }
      return post<{ leaked: Dependency[] }>(
        '/apps/import/dependencies/check',
        {
          body: {
            data: dslString,
          },
        })
    },
    onSuccess: (data) => {
      const { setDependencies } = usePluginDependencyStore.getState()
      setDependencies(data.leaked || [])
    },
  })

  return mutation
}<|MERGE_RESOLUTION|>--- conflicted
+++ resolved
@@ -61,7 +61,6 @@
   })
 }
 
-<<<<<<< HEAD
 export const useInstallPackageFromGitHub = () => {
   return useMutation({
     mutationFn: ({ repoUrl, selectedVersion, selectedPackage, uniqueIdentifier }: {
@@ -79,7 +78,9 @@
         },
       })
     },
-=======
+  })
+}
+
 export const useUploadGitHub = (payload: {
   repo: string
   version: string
@@ -90,7 +91,6 @@
     queryFn: () => post<uploadGitHubResponse>('/workspaces/current/plugin/upload/github', {
       body: payload,
     }),
->>>>>>> 6af51701
   })
 }
 
