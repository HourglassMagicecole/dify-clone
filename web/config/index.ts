import { InputVarType } from '@/app/components/workflow/types'
import { AgentStrategy } from '@/types/app'
import { PromptRole } from '@/models/debug'
import { PipelineInputVarType } from '@/models/pipeline'
import { DatasetAttr } from '@/types/feature'
import pkg from '../package.json'

<<<<<<< HEAD
const getBooleanConfig = (envVar: string | undefined, dataAttrKey: DatasetAttr, defaultValue: boolean = true) => {
  if (envVar !== undefined && envVar !== '')
    return envVar === 'true'
=======
const getBooleanConfig = (
  envVar: string | undefined,
  dataAttrKey: DatasetAttr,
  defaultValue: boolean = true,
) => {
  if (envVar !== undefined && envVar !== '') return envVar === 'true'
>>>>>>> 610f0414
  const attrValue = globalThis.document?.body?.getAttribute(dataAttrKey)
  if (attrValue !== undefined && attrValue !== '') return attrValue === 'true'
  return defaultValue
}

const getNumberConfig = (
  envVar: string | undefined,
  dataAttrKey: DatasetAttr,
  defaultValue: number,
) => {
  if (envVar) {
    const parsed = Number.parseInt(envVar)
    if (!Number.isNaN(parsed) && parsed > 0) return parsed
  }

  const attrValue = globalThis.document?.body?.getAttribute(dataAttrKey)
  if (attrValue) {
    const parsed = Number.parseInt(attrValue)
    if (!Number.isNaN(parsed) && parsed > 0) return parsed
  }
  return defaultValue
}

const getStringConfig = (
  envVar: string | undefined,
  dataAttrKey: DatasetAttr,
  defaultValue: string,
) => {
  if (envVar) return envVar

  const attrValue = globalThis.document?.body?.getAttribute(dataAttrKey)
  if (attrValue) return attrValue
  return defaultValue
}

export const API_PREFIX = getStringConfig(
  process.env.NEXT_PUBLIC_API_PREFIX,
  DatasetAttr.DATA_API_PREFIX,
  'http://localhost:5001/console/api',
)
export const PUBLIC_API_PREFIX = getStringConfig(
  process.env.NEXT_PUBLIC_PUBLIC_API_PREFIX,
  DatasetAttr.DATA_PUBLIC_API_PREFIX,
  'http://localhost:5001/api',
)
export const MARKETPLACE_API_PREFIX = getStringConfig(
  process.env.NEXT_PUBLIC_MARKETPLACE_API_PREFIX,
  DatasetAttr.DATA_MARKETPLACE_API_PREFIX,
  'http://localhost:5002/api',
)
export const MARKETPLACE_URL_PREFIX = getStringConfig(
  process.env.NEXT_PUBLIC_MARKETPLACE_URL_PREFIX,
  DatasetAttr.DATA_MARKETPLACE_URL_PREFIX,
  '',
)

const EDITION = getStringConfig(
  process.env.NEXT_PUBLIC_EDITION,
  DatasetAttr.DATA_PUBLIC_EDITION,
  'SELF_HOSTED',
)

export const IS_CE_EDITION = EDITION === 'SELF_HOSTED'
export const IS_CLOUD_EDITION = EDITION === 'CLOUD'

export const SUPPORT_MAIL_LOGIN = !!(
  process.env.NEXT_PUBLIC_SUPPORT_MAIL_LOGIN
  || globalThis.document?.body?.getAttribute('data-public-support-mail-login')
)

export const TONE_LIST = [
  {
    id: 1,
    name: 'Creative',
    config: {
      temperature: 0.8,
      top_p: 0.9,
      presence_penalty: 0.1,
      frequency_penalty: 0.1,
    },
  },
  {
    id: 2,
    name: 'Balanced',
    config: {
      temperature: 0.5,
      top_p: 0.85,
      presence_penalty: 0.2,
      frequency_penalty: 0.3,
    },
  },
  {
    id: 3,
    name: 'Precise',
    config: {
      temperature: 0.2,
      top_p: 0.75,
      presence_penalty: 0.5,
      frequency_penalty: 0.5,
    },
  },
  {
    id: 4,
    name: 'Custom',
  },
]

export const DEFAULT_CHAT_PROMPT_CONFIG = {
  prompt: [
    {
      role: PromptRole.system,
      text: '',
    },
  ],
}

export const DEFAULT_COMPLETION_PROMPT_CONFIG = {
  prompt: {
    text: '',
  },
  conversation_histories_role: {
    user_prefix: '',
    assistant_prefix: '',
  },
}

export const getMaxToken = (modelId: string) => {
  return modelId === 'gpt-4' || modelId === 'gpt-3.5-turbo-16k' ? 8000 : 4000
}

export const LOCALE_COOKIE_NAME = 'locale'

export const DEFAULT_VALUE_MAX_LEN = 48
export const DEFAULT_PARAGRAPH_VALUE_MAX_LEN = 1000

export const zhRegex = /^[\u4E00-\u9FA5]$/m
export const emojiRegex = /^[\uD800-\uDBFF][\uDC00-\uDFFF]$/m
export const emailRegex = /^[\w.!#$%&'*+\-/=?^{|}~]+@([\w-]+\.)+[\w-]{2,}$/m
const MAX_ZN_VAR_NAME_LENGTH = 8
const MAX_EN_VAR_VALUE_LENGTH = 30
export const getMaxVarNameLength = (value: string) => {
  if (zhRegex.test(value)) return MAX_ZN_VAR_NAME_LENGTH

  return MAX_EN_VAR_VALUE_LENGTH
}

export const MAX_VAR_KEY_LENGTH = 30

export const MAX_PROMPT_MESSAGE_LENGTH = 10

export const VAR_ITEM_TEMPLATE = {
  key: '',
  name: '',
  type: 'string',
  max_length: DEFAULT_VALUE_MAX_LEN,
  required: true,
}

export const VAR_ITEM_TEMPLATE_IN_WORKFLOW = {
  variable: '',
  label: '',
  type: InputVarType.textInput,
  max_length: DEFAULT_VALUE_MAX_LEN,
  required: true,
  options: [],
}

export const VAR_ITEM_TEMPLATE_IN_PIPELINE = {
  variable: '',
  label: '',
  type: PipelineInputVarType.textInput,
  max_length: DEFAULT_VALUE_MAX_LEN,
  required: true,
  options: [],
}

export const appDefaultIconBackground = '#D5F5F6'

export const NEED_REFRESH_APP_LIST_KEY = 'needRefreshAppList'

export const DATASET_DEFAULT = {
  top_k: 4,
  score_threshold: 0.8,
}

export const APP_PAGE_LIMIT = 10

export const ANNOTATION_DEFAULT = {
  score_threshold: 0.9,
}

export const DEFAULT_AGENT_SETTING = {
  enabled: false,
  max_iteration: 10,
  strategy: AgentStrategy.functionCall,
  tools: [],
}

export const DEFAULT_AGENT_PROMPT = {
  chat: `Respond to the human as helpfully and accurately as possible.

{{instruction}}

You have access to the following tools:

{{tools}}

Use a json blob to specify a tool by providing an {{TOOL_NAME_KEY}} key (tool name) and an {{ACTION_INPUT_KEY}} key (tool input).
Valid "{{TOOL_NAME_KEY}}" values: "Final Answer" or {{tool_names}}

Provide only ONE action per $JSON_BLOB, as shown:

\`\`\`
{
  "{{TOOL_NAME_KEY}}": $TOOL_NAME,
  "{{ACTION_INPUT_KEY}}": $ACTION_INPUT
}
\`\`\`

Follow this format:

Question: input question to answer
Thought: consider previous and subsequent steps
Action:
\`\`\`
$JSON_BLOB
\`\`\`
Observation: action result
... (repeat Thought/Action/Observation N times)
Thought: I know what to respond
Action:
\`\`\`
{
  "{{TOOL_NAME_KEY}}": "Final Answer",
  "{{ACTION_INPUT_KEY}}": "Final response to human"
}
\`\`\`

Begin! Reminder to ALWAYS respond with a valid json blob of a single action. Use tools if necessary. Respond directly if appropriate. Format is Action:\`\`\`$JSON_BLOB\`\`\`then Observation:.`,
  completion: `
Respond to the human as helpfully and accurately as possible.

{{instruction}}

You have access to the following tools:

{{tools}}

Use a json blob to specify a tool by providing an {{TOOL_NAME_KEY}} key (tool name) and an {{ACTION_INPUT_KEY}} key (tool input).
Valid "{{TOOL_NAME_KEY}}" values: "Final Answer" or {{tool_names}}

Provide only ONE action per $JSON_BLOB, as shown:

\`\`\`
{{{{
  "{{TOOL_NAME_KEY}}": $TOOL_NAME,
  "{{ACTION_INPUT_KEY}}": $ACTION_INPUT
}}}}
\`\`\`

Follow this format:

Question: input question to answer
Thought: consider previous and subsequent steps
Action:
\`\`\`
$JSON_BLOB
\`\`\`
Observation: action result
... (repeat Thought/Action/Observation N times)
Thought: I know what to respond
Action:
\`\`\`
{{{{
  "{{TOOL_NAME_KEY}}": "Final Answer",
  "{{ACTION_INPUT_KEY}}": "Final response to human"
}}}}
\`\`\`

Begin! Reminder to ALWAYS respond with a valid json blob of a single action. Use tools if necessary. Respond directly if appropriate. Format is Action:\`\`\`$JSON_BLOB\`\`\`then Observation:.
Question: {{query}}
Thought: {{agent_scratchpad}}
  `,
}

export const VAR_REGEX
  = /\{\{(#[a-zA-Z0-9_-]{1,50}(\.\d+)?(\.[a-zA-Z_]\w{0,29}){1,10}#)\}\}/gi

export const resetReg = () => (VAR_REGEX.lastIndex = 0)

export const DISABLE_UPLOAD_IMAGE_AS_ICON
  = process.env.NEXT_PUBLIC_DISABLE_UPLOAD_IMAGE_AS_ICON === 'true'

export const GITHUB_ACCESS_TOKEN
  = process.env.NEXT_PUBLIC_GITHUB_ACCESS_TOKEN || ''

export const SUPPORT_INSTALL_LOCAL_FILE_EXTENSIONS = '.difypkg,.difybndl'
export const FULL_DOC_PREVIEW_LENGTH = 50

export const JSON_SCHEMA_MAX_DEPTH = 10

export const MAX_TOOLS_NUM = getNumberConfig(
  process.env.NEXT_PUBLIC_MAX_TOOLS_NUM,
  DatasetAttr.DATA_PUBLIC_MAX_TOOLS_NUM,
  10,
)
export const MAX_PARALLEL_LIMIT = getNumberConfig(
  process.env.NEXT_PUBLIC_MAX_PARALLEL_LIMIT,
  DatasetAttr.DATA_PUBLIC_MAX_PARALLEL_LIMIT,
  10,
)
export const TEXT_GENERATION_TIMEOUT_MS = getNumberConfig(
  process.env.NEXT_PUBLIC_TEXT_GENERATION_TIMEOUT_MS,
  DatasetAttr.DATA_PUBLIC_TEXT_GENERATION_TIMEOUT_MS,
  60000,
)
export const LOOP_NODE_MAX_COUNT = getNumberConfig(
  process.env.NEXT_PUBLIC_LOOP_NODE_MAX_COUNT,
  DatasetAttr.DATA_PUBLIC_LOOP_NODE_MAX_COUNT,
  100,
)
export const MAX_ITERATIONS_NUM = getNumberConfig(
  process.env.NEXT_PUBLIC_MAX_ITERATIONS_NUM,
  DatasetAttr.DATA_PUBLIC_MAX_ITERATIONS_NUM,
  99,
)
export const MAX_TREE_DEPTH = getNumberConfig(
  process.env.NEXT_PUBLIC_MAX_TREE_DEPTH,
  DatasetAttr.DATA_PUBLIC_MAX_TREE_DEPTH,
  50,
)

export const ALLOW_UNSAFE_DATA_SCHEME = getBooleanConfig(
  process.env.NEXT_PUBLIC_ALLOW_UNSAFE_DATA_SCHEME,
  DatasetAttr.DATA_PUBLIC_ALLOW_UNSAFE_DATA_SCHEME,
  false,
)
export const ENABLE_WEBSITE_JINAREADER = getBooleanConfig(
  process.env.NEXT_PUBLIC_ENABLE_WEBSITE_JINAREADER,
  DatasetAttr.DATA_PUBLIC_ENABLE_WEBSITE_JINAREADER,
  true,
)
export const ENABLE_WEBSITE_FIRECRAWL = getBooleanConfig(
  process.env.NEXT_PUBLIC_ENABLE_WEBSITE_FIRECRAWL,
  DatasetAttr.DATA_PUBLIC_ENABLE_WEBSITE_FIRECRAWL,
  true,
)
export const ENABLE_WEBSITE_WATERCRAWL = getBooleanConfig(
  process.env.NEXT_PUBLIC_ENABLE_WEBSITE_WATERCRAWL,
  DatasetAttr.DATA_PUBLIC_ENABLE_WEBSITE_WATERCRAWL,
  false,
)

export const VALUE_SELECTOR_DELIMITER = '@@@'

export const validPassword = /^(?=.*[a-zA-Z])(?=.*\d)\S{8,}$/

<<<<<<< HEAD
=======
export const ZENDESK_WIDGET_KEY = getStringConfig(
  process.env.NEXT_PUBLIC_ZENDESK_WIDGET_KEY,
  DatasetAttr.NEXT_PUBLIC_ZENDESK_WIDGET_KEY,
  '',
)
export const ZENDESK_FIELD_IDS = {
  ENVIRONMENT: getStringConfig(
    process.env.NEXT_PUBLIC_ZENDESK_FIELD_ID_ENVIRONMENT,
    DatasetAttr.NEXT_PUBLIC_ZENDESK_FIELD_ID_ENVIRONMENT,
    '',
  ),
  VERSION: getStringConfig(
    process.env.NEXT_PUBLIC_ZENDESK_FIELD_ID_VERSION,
    DatasetAttr.NEXT_PUBLIC_ZENDESK_FIELD_ID_VERSION,
    '',
  ),
  EMAIL: getStringConfig(
    process.env.NEXT_PUBLIC_ZENDESK_FIELD_ID_EMAIL,
    DatasetAttr.NEXT_PUBLIC_ZENDESK_FIELD_ID_EMAIL,
    '',
  ),
  WORKSPACE_ID: getStringConfig(
    process.env.NEXT_PUBLIC_ZENDESK_FIELD_ID_WORKSPACE_ID,
    DatasetAttr.NEXT_PUBLIC_ZENDESK_FIELD_ID_WORKSPACE_ID,
    '',
  ),
  PLAN: getStringConfig(
    process.env.NEXT_PUBLIC_ZENDESK_FIELD_ID_PLAN,
    DatasetAttr.NEXT_PUBLIC_ZENDESK_FIELD_ID_PLAN,
    '',
  ),
}
>>>>>>> 610f0414
export const APP_VERSION = pkg.version

export const RAG_PIPELINE_PREVIEW_CHUNK_NUM = 20<|MERGE_RESOLUTION|>--- conflicted
+++ resolved
@@ -5,18 +5,12 @@
 import { DatasetAttr } from '@/types/feature'
 import pkg from '../package.json'
 
-<<<<<<< HEAD
-const getBooleanConfig = (envVar: string | undefined, dataAttrKey: DatasetAttr, defaultValue: boolean = true) => {
-  if (envVar !== undefined && envVar !== '')
-    return envVar === 'true'
-=======
 const getBooleanConfig = (
   envVar: string | undefined,
   dataAttrKey: DatasetAttr,
   defaultValue: boolean = true,
 ) => {
   if (envVar !== undefined && envVar !== '') return envVar === 'true'
->>>>>>> 610f0414
   const attrValue = globalThis.document?.body?.getAttribute(dataAttrKey)
   if (attrValue !== undefined && attrValue !== '') return attrValue === 'true'
   return defaultValue
@@ -374,8 +368,6 @@
 
 export const validPassword = /^(?=.*[a-zA-Z])(?=.*\d)\S{8,}$/
 
-<<<<<<< HEAD
-=======
 export const ZENDESK_WIDGET_KEY = getStringConfig(
   process.env.NEXT_PUBLIC_ZENDESK_WIDGET_KEY,
   DatasetAttr.NEXT_PUBLIC_ZENDESK_WIDGET_KEY,
@@ -408,7 +400,6 @@
     '',
   ),
 }
->>>>>>> 610f0414
 export const APP_VERSION = pkg.version
 
 export const RAG_PIPELINE_PREVIEW_CHUNK_NUM = 20