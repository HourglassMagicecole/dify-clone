from collections.abc import Sequence
from typing import Optional

from sqlalchemy import select
from sqlalchemy.orm import Session

from core.app.app_config.features.file_upload.manager import FileUploadConfigManager
from core.file import file_manager
from core.model_manager import ModelInstance
from core.model_runtime.entities import (
    AssistantPromptMessage,
    ImagePromptMessageContent,
    PromptMessage,
    PromptMessageRole,
    TextPromptMessageContent,
    UserPromptMessage,
)
from core.model_runtime.entities.message_entities import PromptMessageContentUnionTypes
from core.prompt.utils.extract_thread_messages import extract_thread_messages
from extensions.ext_database import db
from factories import file_factory
from models.model import AppMode, Conversation, Message, MessageFile
from models.workflow import Workflow, WorkflowRun


class TokenBufferMemory:
    def __init__(
        self,
        conversation: Conversation,
        model_instance: ModelInstance,
    ) -> None:
        self.conversation = conversation
        self.model_instance = model_instance

    def _build_prompt_message_with_files(
        self,
        message_files: Sequence[MessageFile],
        text_content: str,
        message: Message,
        app_record,
        is_user_message: bool,
    ) -> PromptMessage:
        """
        Build prompt message with files.
        :param message_files: list of MessageFile objects
        :param text_content: text content of the message
        :param message: Message object
        :param app_record: app record
        :param is_user_message: whether this is a user message
        :return: PromptMessage
        """
        if self.conversation.mode in {AppMode.AGENT_CHAT, AppMode.COMPLETION, AppMode.CHAT}:
            file_extra_config = FileUploadConfigManager.convert(self.conversation.model_config)
        elif self.conversation.mode in {AppMode.ADVANCED_CHAT, AppMode.WORKFLOW}:
            workflow_run = db.session.scalar(select(WorkflowRun).where(WorkflowRun.id == message.workflow_run_id))
            if not workflow_run:
                raise ValueError(f"Workflow run not found: {message.workflow_run_id}")
            workflow = db.session.scalar(select(Workflow).where(Workflow.id == workflow_run.workflow_id))
            if not workflow:
                raise ValueError(f"Workflow not found: {workflow_run.workflow_id}")
            file_extra_config = FileUploadConfigManager.convert(workflow.features_dict, is_vision=False)
        else:
            raise AssertionError(f"Invalid app mode: {self.conversation.mode}")

        detail = ImagePromptMessageContent.DETAIL.HIGH
        if file_extra_config and app_record:
            # Build files directly without filtering by belongs_to
            file_objs = [
                file_factory.build_from_message_file(
                    message_file=message_file, tenant_id=app_record.tenant_id, config=file_extra_config
                )
                for message_file in message_files
            ]
            if file_extra_config.image_config and file_extra_config.image_config.detail:
                detail = file_extra_config.image_config.detail
        else:
            file_objs = []

        if not file_objs:
            if is_user_message:
                return UserPromptMessage(content=text_content)
            else:
                return AssistantPromptMessage(content=text_content)
        else:
            prompt_message_contents: list[PromptMessageContentUnionTypes] = []
            for file in file_objs:
                prompt_message = file_manager.to_prompt_message_content(
                    file,
                    image_detail_config=detail,
                )
                prompt_message_contents.append(prompt_message)
            prompt_message_contents.append(TextPromptMessageContent(data=text_content))

            if is_user_message:
                return UserPromptMessage(content=prompt_message_contents)
            else:
                return AssistantPromptMessage(content=prompt_message_contents)

    def get_history_prompt_messages(
        self, max_token_limit: int = 2000, message_limit: Optional[int] = None
    ) -> Sequence[PromptMessage]:
        """
        Get history prompt messages.
        :param max_token_limit: max token limit
        :param message_limit: message limit
        """
        with Session(db.engine) as session:
            app_record = self.conversation.app

            # fetch limited messages, and return reversed
            stmt = (
                select(Message)
                .where(Message.conversation_id == self.conversation.id)
                .order_by(Message.created_at.desc())
            )

            if message_limit and message_limit > 0:
                message_limit = min(message_limit, 500)
            else:
                message_limit = 500

<<<<<<< HEAD
            stmt = stmt.limit(message_limit)

            messages = session.scalars(stmt).all()
=======
        msg_limit_stmt = stmt.limit(message_limit)

        messages = db.session.scalars(msg_limit_stmt).all()
>>>>>>> 8c97937c

            # instead of all messages from the conversation, we only need to extract messages
            # that belong to the thread of last message
            thread_messages = extract_thread_messages(messages)

            # for newly created message, its answer is temporarily empty, we don't need to add it to memory
            if thread_messages and not thread_messages[0].answer and thread_messages[0].answer_tokens == 0:
                thread_messages.pop(0)

            messages = list(reversed(thread_messages))

            prompt_messages: list[PromptMessage] = []
            for message in messages:
                # Process user message with files
                user_file_query = select(MessageFile).where(
                    MessageFile.message_id == message.id,
                    (MessageFile.belongs_to == "user") | (MessageFile.belongs_to.is_(None)),
                )
                user_files = session.scalars(user_file_query).all()

                if user_files:
                    user_prompt_message = self._build_prompt_message_with_files(
                        message_files=user_files,
                        text_content=message.query,
                        message=message,
                        app_record=app_record,
                        is_user_message=True,
                    )
                    prompt_messages.append(user_prompt_message)

                else:
                    prompt_messages.append(UserPromptMessage(content=message.query))

                # Process assistant message with files
                assistant_file_query = select(MessageFile).where(
                    MessageFile.message_id == message.id, MessageFile.belongs_to == "assistant"
                )
<<<<<<< HEAD
                assistant_files = session.scalars(assistant_file_query).all()

                if assistant_files:
                    assistant_prompt_message = self._build_prompt_message_with_files(
                        message_files=assistant_files,
                        text_content=message.answer,
                        message=message,
                        app_record=app_record,
                        is_user_message=False,
                    )
                    prompt_messages.append(assistant_prompt_message)
                else:
                    prompt_messages.append(AssistantPromptMessage(content=message.answer))
=======
                prompt_messages.append(user_prompt_message)
            else:
                prompt_messages.append(UserPromptMessage(content=message.query))

            # Process assistant message with files
            assistant_files = (
                db.session.query(MessageFile)
                .where(MessageFile.message_id == message.id, MessageFile.belongs_to == "assistant")
                .all()
            )

            if assistant_files:
                assistant_prompt_message = self._build_prompt_message_with_files(
                    message_files=assistant_files,
                    text_content=message.answer,
                    message=message,
                    app_record=app_record,
                    is_user_message=False,
                )
                prompt_messages.append(assistant_prompt_message)
            else:
                prompt_messages.append(AssistantPromptMessage(content=message.answer))
>>>>>>> 8c97937c

            if not prompt_messages:
                return []

            # prune the chat message if it exceeds the max token limit
            curr_message_tokens = self.model_instance.get_llm_num_tokens(prompt_messages)

        if curr_message_tokens > max_token_limit:
            while curr_message_tokens > max_token_limit and len(prompt_messages) > 1:
                prompt_messages.pop(0)
                curr_message_tokens = self.model_instance.get_llm_num_tokens(prompt_messages)

        return prompt_messages

    def get_history_prompt_text(
        self,
        human_prefix: str = "Human",
        ai_prefix: str = "Assistant",
        max_token_limit: int = 2000,
        message_limit: Optional[int] = None,
    ) -> str:
        """
        Get history prompt text.
        :param human_prefix: human prefix
        :param ai_prefix: ai prefix
        :param max_token_limit: max token limit
        :param message_limit: message limit
        :return:
        """
        prompt_messages = self.get_history_prompt_messages(max_token_limit=max_token_limit, message_limit=message_limit)

        string_messages = []
        for m in prompt_messages:
            if m.role == PromptMessageRole.USER:
                role = human_prefix
            elif m.role == PromptMessageRole.ASSISTANT:
                role = ai_prefix
            else:
                continue

            if isinstance(m.content, list):
                inner_msg = ""
                for content in m.content:
                    if isinstance(content, TextPromptMessageContent):
                        inner_msg += f"{content.data}\n"
                    elif isinstance(content, ImagePromptMessageContent):
                        inner_msg += "[image]\n"

                string_messages.append(f"{role}: {inner_msg.strip()}")
            else:
                message = f"{role}: {m.content}"
                string_messages.append(message)

        return "\n".join(string_messages)<|MERGE_RESOLUTION|>--- conflicted
+++ resolved
@@ -2,7 +2,6 @@
 from typing import Optional
 
 from sqlalchemy import select
-from sqlalchemy.orm import Session
 
 from core.app.app_config.features.file_upload.manager import FileUploadConfigManager
 from core.file import file_manager
@@ -33,12 +32,7 @@
         self.model_instance = model_instance
 
     def _build_prompt_message_with_files(
-        self,
-        message_files: Sequence[MessageFile],
-        text_content: str,
-        message: Message,
-        app_record,
-        is_user_message: bool,
+        self, message_files: list[MessageFile], text_content: str, message: Message, app_record, is_user_message: bool
     ) -> PromptMessage:
         """
         Build prompt message with files.
@@ -104,82 +98,52 @@
         :param max_token_limit: max token limit
         :param message_limit: message limit
         """
-        with Session(db.engine) as session:
-            app_record = self.conversation.app
-
-            # fetch limited messages, and return reversed
-            stmt = (
-                select(Message)
-                .where(Message.conversation_id == self.conversation.id)
-                .order_by(Message.created_at.desc())
-            )
-
-            if message_limit and message_limit > 0:
-                message_limit = min(message_limit, 500)
-            else:
-                message_limit = 500
-
-<<<<<<< HEAD
-            stmt = stmt.limit(message_limit)
-
-            messages = session.scalars(stmt).all()
-=======
+        app_record = self.conversation.app
+
+        # fetch limited messages, and return reversed
+        stmt = (
+            select(Message).where(Message.conversation_id == self.conversation.id).order_by(Message.created_at.desc())
+        )
+
+        if message_limit and message_limit > 0:
+            message_limit = min(message_limit, 500)
+        else:
+            message_limit = 500
+
         msg_limit_stmt = stmt.limit(message_limit)
 
         messages = db.session.scalars(msg_limit_stmt).all()
->>>>>>> 8c97937c
-
-            # instead of all messages from the conversation, we only need to extract messages
-            # that belong to the thread of last message
-            thread_messages = extract_thread_messages(messages)
-
-            # for newly created message, its answer is temporarily empty, we don't need to add it to memory
-            if thread_messages and not thread_messages[0].answer and thread_messages[0].answer_tokens == 0:
-                thread_messages.pop(0)
-
-            messages = list(reversed(thread_messages))
-
-            prompt_messages: list[PromptMessage] = []
-            for message in messages:
-                # Process user message with files
-                user_file_query = select(MessageFile).where(
+
+        # instead of all messages from the conversation, we only need to extract messages
+        # that belong to the thread of last message
+        thread_messages = extract_thread_messages(messages)
+
+        # for newly created message, its answer is temporarily empty, we don't need to add it to memory
+        if thread_messages and not thread_messages[0].answer and thread_messages[0].answer_tokens == 0:
+            thread_messages.pop(0)
+
+        messages = list(reversed(thread_messages))
+
+        prompt_messages: list[PromptMessage] = []
+        for message in messages:
+            # Process user message with files
+            user_files = (
+                db.session.query(MessageFile)
+                .where(
                     MessageFile.message_id == message.id,
                     (MessageFile.belongs_to == "user") | (MessageFile.belongs_to.is_(None)),
                 )
-                user_files = session.scalars(user_file_query).all()
-
-                if user_files:
-                    user_prompt_message = self._build_prompt_message_with_files(
-                        message_files=user_files,
-                        text_content=message.query,
-                        message=message,
-                        app_record=app_record,
-                        is_user_message=True,
-                    )
-                    prompt_messages.append(user_prompt_message)
-
-                else:
-                    prompt_messages.append(UserPromptMessage(content=message.query))
-
-                # Process assistant message with files
-                assistant_file_query = select(MessageFile).where(
-                    MessageFile.message_id == message.id, MessageFile.belongs_to == "assistant"
-                )
-<<<<<<< HEAD
-                assistant_files = session.scalars(assistant_file_query).all()
-
-                if assistant_files:
-                    assistant_prompt_message = self._build_prompt_message_with_files(
-                        message_files=assistant_files,
-                        text_content=message.answer,
-                        message=message,
-                        app_record=app_record,
-                        is_user_message=False,
-                    )
-                    prompt_messages.append(assistant_prompt_message)
-                else:
-                    prompt_messages.append(AssistantPromptMessage(content=message.answer))
-=======
+                .all()
+            )
+
+            if user_files:
+                user_prompt_message = self._build_prompt_message_with_files(
+                    message_files=user_files,
+                    text_content=message.query,
+                    message=message,
+                    app_record=app_record,
+                    is_user_message=True,
+                )
                 prompt_messages.append(user_prompt_message)
             else:
                 prompt_messages.append(UserPromptMessage(content=message.query))
@@ -202,7 +166,6 @@
                 prompt_messages.append(assistant_prompt_message)
             else:
                 prompt_messages.append(AssistantPromptMessage(content=message.answer))
->>>>>>> 8c97937c
 
             if not prompt_messages:
                 return []
