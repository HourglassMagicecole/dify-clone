import re
from collections import defaultdict
from collections.abc import Mapping, Sequence
from typing import Any, Union

from pydantic import BaseModel, Field

from core.file import File, FileAttribute, file_manager
from core.variables import Segment, SegmentGroup, Variable
from core.variables.consts import MIN_SELECTORS_LENGTH
from core.variables.segments import FileSegment, NoneSegment
from core.workflow.constants import CONVERSATION_VARIABLE_NODE_ID, ENVIRONMENT_VARIABLE_NODE_ID, SYSTEM_VARIABLE_NODE_ID
from core.workflow.enums import SystemVariableKey
from factories import variable_factory

<<<<<<< HEAD
from ..constants import (
    CONVERSATION_VARIABLE_NODE_ID,
    ENVIRONMENT_VARIABLE_NODE_ID,
    RAG_PIPELINE_VARIABLE_NODE_ID,
    SYSTEM_VARIABLE_NODE_ID,
)
from ..enums import SystemVariableKey

=======
>>>>>>> 164e5481
VariableValue = Union[str, int, float, dict, list, File]

VARIABLE_PATTERN = re.compile(r"\{\{#([a-zA-Z0-9_]{1,50}(?:\.[a-zA-Z_][a-zA-Z0-9_]{0,29}){1,10})#\}\}")


class VariablePool(BaseModel):
    # Variable dictionary is a dictionary for looking up variables by their selector.
    # The first element of the selector is the node id, it's the first-level key in the dictionary.
    # Other elements of the selector are the keys in the second-level dictionary. To get the key, we hash the
    # elements of the selector except the first one.
    variable_dictionary: dict[str, dict[int, Segment]] = Field(
        description="Variables mapping",
        default=defaultdict(dict),
    )
    # TODO: This user inputs is not used for pool.
    user_inputs: Mapping[str, Any] = Field(
        description="User inputs",
        default_factory=dict,
    )
    system_variables: Mapping[SystemVariableKey, Any] = Field(
        description="System variables",
        default_factory=dict,
    )
    environment_variables: Sequence[Variable] = Field(
        description="Environment variables.",
        default_factory=list,
    )
    conversation_variables: Sequence[Variable] = Field(
        description="Conversation variables.",
        default_factory=list,
    )
    rag_pipeline_variables: Mapping[str, Any] = Field(
        description="RAG pipeline variables.",
        default_factory=dict,
    )

<<<<<<< HEAD
    def __init__(
        self,
        *,
        system_variables: Mapping[SystemVariableKey, Any] | None = None,
        user_inputs: Mapping[str, Any] | None = None,
        environment_variables: Sequence[Variable] | None = None,
        conversation_variables: Sequence[Variable] | None = None,
        rag_pipeline_variables: Mapping[str, Any] | None = None,
        **kwargs,
    ):
        environment_variables = environment_variables or []
        conversation_variables = conversation_variables or []
        user_inputs = user_inputs or {}
        system_variables = system_variables or {}
        rag_pipeline_variables = rag_pipeline_variables or {}

        super().__init__(
            system_variables=system_variables,
            user_inputs=user_inputs,
            environment_variables=environment_variables,
            conversation_variables=conversation_variables,
            rag_pipeline_variables=rag_pipeline_variables,
            **kwargs,
        )

=======
    def model_post_init(self, context: Any, /) -> None:
>>>>>>> 164e5481
        for key, value in self.system_variables.items():
            self.add((SYSTEM_VARIABLE_NODE_ID, key.value), value)
        # Add environment variables to the variable pool
        for var in self.environment_variables:
            self.add((ENVIRONMENT_VARIABLE_NODE_ID, var.name), var)
        # Add conversation variables to the variable pool
        for var in self.conversation_variables:
            self.add((CONVERSATION_VARIABLE_NODE_ID, var.name), var)
        # Add rag pipeline variables to the variable pool
        for var, value in self.rag_pipeline_variables.items():
            self.add((RAG_PIPELINE_VARIABLE_NODE_ID, var), value)

    def add(self, selector: Sequence[str], value: Any, /) -> None:
        """
        Adds a variable to the variable pool.

        NOTE: You should not add a non-Segment value to the variable pool
        even if it is allowed now.

        Args:
            selector (Sequence[str]): The selector for the variable.
            value (VariableValue): The value of the variable.

        Raises:
            ValueError: If the selector is invalid.

        Returns:
            None
        """
        if len(selector) < MIN_SELECTORS_LENGTH:
            raise ValueError("Invalid selector")

        if isinstance(value, Variable):
            variable = value
        elif isinstance(value, Segment):
            variable = variable_factory.segment_to_variable(segment=value, selector=selector)
        else:
            segment = variable_factory.build_segment(value)
            variable = variable_factory.segment_to_variable(segment=segment, selector=selector)

        hash_key = hash(tuple(selector[1:]))
        self.variable_dictionary[selector[0]][hash_key] = variable

    def get(self, selector: Sequence[str], /) -> Segment | None:
        """
        Retrieves the value from the variable pool based on the given selector.

        Args:
            selector (Sequence[str]): The selector used to identify the variable.

        Returns:
            Any: The value associated with the given selector.

        Raises:
            ValueError: If the selector is invalid.
        """
        if len(selector) < MIN_SELECTORS_LENGTH:
            return None

        hash_key = hash(tuple(selector[1:]))
        value = self.variable_dictionary[selector[0]].get(hash_key)

        if value is None:
            selector, attr = selector[:-1], selector[-1]
            # Python support `attr in FileAttribute` after 3.12
            if attr not in {item.value for item in FileAttribute}:
                return None
            value = self.get(selector)
            if not isinstance(value, FileSegment | NoneSegment):
                return None
            if isinstance(value, FileSegment):
                attr = FileAttribute(attr)
                attr_value = file_manager.get_attr(file=value.value, attr=attr)
                return variable_factory.build_segment(attr_value)
            return value

        return value

    def remove(self, selector: Sequence[str], /):
        """
        Remove variables from the variable pool based on the given selector.

        Args:
            selector (Sequence[str]): A sequence of strings representing the selector.

        Returns:
            None
        """
        if not selector:
            return
        if len(selector) == 1:
            self.variable_dictionary[selector[0]] = {}
            return
        hash_key = hash(tuple(selector[1:]))
        self.variable_dictionary[selector[0]].pop(hash_key, None)

    def convert_template(self, template: str, /):
        parts = VARIABLE_PATTERN.split(template)
        segments = []
        for part in filter(lambda x: x, parts):
            if "." in part and (variable := self.get(part.split("."))):
                segments.append(variable)
            else:
                segments.append(variable_factory.build_segment(part))
        return SegmentGroup(value=segments)

    def get_file(self, selector: Sequence[str], /) -> FileSegment | None:
        segment = self.get(selector)
        if isinstance(segment, FileSegment):
            return segment
        return None<|MERGE_RESOLUTION|>--- conflicted
+++ resolved
@@ -13,17 +13,6 @@
 from core.workflow.enums import SystemVariableKey
 from factories import variable_factory
 
-<<<<<<< HEAD
-from ..constants import (
-    CONVERSATION_VARIABLE_NODE_ID,
-    ENVIRONMENT_VARIABLE_NODE_ID,
-    RAG_PIPELINE_VARIABLE_NODE_ID,
-    SYSTEM_VARIABLE_NODE_ID,
-)
-from ..enums import SystemVariableKey
-
-=======
->>>>>>> 164e5481
 VariableValue = Union[str, int, float, dict, list, File]
 
 VARIABLE_PATTERN = re.compile(r"\{\{#([a-zA-Z0-9_]{1,50}(?:\.[a-zA-Z_][a-zA-Z0-9_]{0,29}){1,10})#\}\}")
@@ -60,35 +49,7 @@
         default_factory=dict,
     )
 
-<<<<<<< HEAD
-    def __init__(
-        self,
-        *,
-        system_variables: Mapping[SystemVariableKey, Any] | None = None,
-        user_inputs: Mapping[str, Any] | None = None,
-        environment_variables: Sequence[Variable] | None = None,
-        conversation_variables: Sequence[Variable] | None = None,
-        rag_pipeline_variables: Mapping[str, Any] | None = None,
-        **kwargs,
-    ):
-        environment_variables = environment_variables or []
-        conversation_variables = conversation_variables or []
-        user_inputs = user_inputs or {}
-        system_variables = system_variables or {}
-        rag_pipeline_variables = rag_pipeline_variables or {}
-
-        super().__init__(
-            system_variables=system_variables,
-            user_inputs=user_inputs,
-            environment_variables=environment_variables,
-            conversation_variables=conversation_variables,
-            rag_pipeline_variables=rag_pipeline_variables,
-            **kwargs,
-        )
-
-=======
     def model_post_init(self, context: Any, /) -> None:
->>>>>>> 164e5481
         for key, value in self.system_variables.items():
             self.add((SYSTEM_VARIABLE_NODE_ID, key.value), value)
         # Add environment variables to the variable pool
