--- conflicted
+++ resolved
@@ -7,12 +7,7 @@
 
 from collections.abc import Mapping
 from datetime import datetime
-<<<<<<< HEAD
-from typing import Any, Optional
-=======
-from enum import StrEnum
 from typing import Any
->>>>>>> bdd85b36
 
 from pydantic import BaseModel, Field
 
