--- conflicted
+++ resolved
@@ -8,12 +8,7 @@
 
 from collections.abc import Mapping
 from datetime import datetime
-<<<<<<< HEAD
 from typing import Any, Optional
-=======
-from enum import StrEnum
-from typing import Any
->>>>>>> bdd85b36
 
 from pydantic import BaseModel, Field, PrivateAttr
 
@@ -57,16 +52,10 @@
     title: str  # Display title of the node
 
     # Execution data
-<<<<<<< HEAD
     # The `inputs` and `outputs` fields hold the full content
     inputs: Optional[Mapping[str, Any]] = None  # Input variables used by this node
     process_data: Optional[Mapping[str, Any]] = None  # Intermediate processing data
     outputs: Optional[Mapping[str, Any]] = None  # Output variables produced by this node
-=======
-    inputs: Mapping[str, Any] | None = None  # Input variables used by this node
-    process_data: Mapping[str, Any] | None = None  # Intermediate processing data
-    outputs: Mapping[str, Any] | None = None  # Output variables produced by this node
->>>>>>> bdd85b36
 
     # Execution state
     status: WorkflowNodeExecutionStatus = WorkflowNodeExecutionStatus.RUNNING  # Current execution status
