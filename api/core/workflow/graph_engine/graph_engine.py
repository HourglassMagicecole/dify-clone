"""
QueueBasedGraphEngine - Main orchestrator for queue-based workflow execution.

This engine uses a modular architecture with separated packages following
Domain-Driven Design principles for improved maintainability and testability.
"""

import contextvars
import logging
import queue
from collections.abc import Generator, Mapping
from typing import final

from flask import Flask, current_app

from core.app.entities.app_invoke_entities import InvokeFrom
from core.workflow.entities import GraphRuntimeState
from core.workflow.enums import NodeExecutionType
from core.workflow.graph import Graph
<<<<<<< HEAD
=======
from core.workflow.graph.read_only_state_wrapper import ReadOnlyGraphRuntimeStateWrapper
>>>>>>> 9c294318
from core.workflow.graph_events import (
    GraphEngineEvent,
    GraphNodeEventBase,
    GraphRunAbortedEvent,
    GraphRunFailedEvent,
    GraphRunStartedEvent,
    GraphRunSucceededEvent,
)
from models.enums import UserFrom

from .command_processing import AbortCommandHandler, CommandProcessor
from .domain import ExecutionContext, GraphExecution
from .entities.commands import AbortCommand
from .error_handling import ErrorHandler
from .event_management import EventHandler, EventManager
from .graph_traversal import EdgeProcessor, SkipPropagator
<<<<<<< HEAD
from .layers.base import Layer
=======
from .layers.base import GraphEngineLayer
>>>>>>> 9c294318
from .orchestration import Dispatcher, ExecutionCoordinator
from .protocols.command_channel import CommandChannel
from .response_coordinator import ResponseStreamCoordinator
from .state_management import UnifiedStateManager
<<<<<<< HEAD
from .worker_management import SimpleWorkerPool
=======
from .worker_management import WorkerPool
>>>>>>> 9c294318

logger = logging.getLogger(__name__)


@final
class GraphEngine:
    """
    Queue-based graph execution engine.

    Uses a modular architecture that delegates responsibilities to specialized
    subsystems, following Domain-Driven Design and SOLID principles.
    """

    def __init__(
        self,
        tenant_id: str,
        app_id: str,
        workflow_id: str,
        user_id: str,
        user_from: UserFrom,
        invoke_from: InvokeFrom,
        call_depth: int,
        graph: Graph,
        graph_config: Mapping[str, object],
        graph_runtime_state: GraphRuntimeState,
        max_execution_steps: int,
        max_execution_time: int,
        command_channel: CommandChannel,
        min_workers: int | None = None,
        max_workers: int | None = None,
        scale_up_threshold: int | None = None,
        scale_down_idle_time: float | None = None,
    ) -> None:
        """Initialize the graph engine with all subsystems and dependencies."""

        # === Domain Models ===
        # Execution context encapsulates workflow execution metadata
        self._execution_context = ExecutionContext(
            tenant_id=tenant_id,
            app_id=app_id,
            workflow_id=workflow_id,
            user_id=user_id,
            user_from=user_from,
            invoke_from=invoke_from,
            call_depth=call_depth,
            max_execution_steps=max_execution_steps,
            max_execution_time=max_execution_time,
        )

        # Graph execution tracks the overall execution state
        self._graph_execution = GraphExecution(workflow_id=workflow_id)

        # === Core Dependencies ===
        # Graph structure and configuration
        self._graph = graph
        self._graph_config = graph_config
        self._graph_runtime_state = graph_runtime_state
        self._command_channel = command_channel

        # === Worker Management Parameters ===
        # Parameters for dynamic worker pool scaling
        self._min_workers = min_workers
        self._max_workers = max_workers
        self._scale_up_threshold = scale_up_threshold
        self._scale_down_idle_time = scale_down_idle_time

        # === Execution Queues ===
        # Queue for nodes ready to execute
        self._ready_queue: queue.Queue[str] = queue.Queue()
        # Queue for events generated during execution
        self._event_queue: queue.Queue[GraphNodeEventBase] = queue.Queue()

        # === State Management ===
        # Unified state manager handles all node state transitions and queue operations
        self._state_manager = UnifiedStateManager(self._graph, self._ready_queue)

        # === Response Coordination ===
        # Coordinates response streaming from response nodes
        self._response_coordinator = ResponseStreamCoordinator(
            variable_pool=self._graph_runtime_state.variable_pool, graph=self._graph
        )

        # === Event Management ===
        # Event manager handles both collection and emission of events
        self._event_manager = EventManager()

        # === Error Handling ===
        # Centralized error handler for graph execution errors
        self._error_handler = ErrorHandler(self._graph, self._graph_execution)

        # === Graph Traversal Components ===
        # Propagates skip status through the graph when conditions aren't met
        self._skip_propagator = SkipPropagator(
            graph=self._graph,
            state_manager=self._state_manager,
        )
<<<<<<< HEAD

        # Processes edges to determine next nodes after execution
        # Also handles conditional branching and route selection
        self._edge_processor = EdgeProcessor(
            graph=self._graph,
            state_manager=self._state_manager,
            response_coordinator=self._response_coordinator,
            skip_propagator=self._skip_propagator,
        )

        # === Event Handler Registry ===
        # Central registry for handling all node execution events
        self._event_handler_registry = EventHandler(
            graph=self._graph,
            graph_runtime_state=self._graph_runtime_state,
            graph_execution=self._graph_execution,
            response_coordinator=self._response_coordinator,
            event_collector=self._event_manager,
            edge_processor=self._edge_processor,
            state_manager=self._state_manager,
            error_handler=self._error_handler,
        )

        # === Command Processing ===
        # Processes external commands (e.g., abort requests)
        self._command_processor = CommandProcessor(
            command_channel=self._command_channel,
            graph_execution=self._graph_execution,
        )

=======

        # Processes edges to determine next nodes after execution
        # Also handles conditional branching and route selection
        self._edge_processor = EdgeProcessor(
            graph=self._graph,
            state_manager=self._state_manager,
            response_coordinator=self._response_coordinator,
            skip_propagator=self._skip_propagator,
        )

        # === Event Handler Registry ===
        # Central registry for handling all node execution events
        self._event_handler_registry = EventHandler(
            graph=self._graph,
            graph_runtime_state=self._graph_runtime_state,
            graph_execution=self._graph_execution,
            response_coordinator=self._response_coordinator,
            event_collector=self._event_manager,
            edge_processor=self._edge_processor,
            state_manager=self._state_manager,
            error_handler=self._error_handler,
        )

        # === Command Processing ===
        # Processes external commands (e.g., abort requests)
        self._command_processor = CommandProcessor(
            command_channel=self._command_channel,
            graph_execution=self._graph_execution,
        )

>>>>>>> 9c294318
        # Register abort command handler
        abort_handler = AbortCommandHandler()
        self._command_processor.register_handler(
            AbortCommand,
            abort_handler,
        )

        # === Worker Pool Setup ===
        # Capture Flask app context for worker threads
        flask_app: Flask | None = None
        try:
            app = current_app._get_current_object()  # type: ignore
            if isinstance(app, Flask):
                flask_app = app
        except RuntimeError:
            pass

        # Capture context variables for worker threads
        context_vars = contextvars.copy_context()

        # Create worker pool for parallel node execution
<<<<<<< HEAD
        self._worker_pool = SimpleWorkerPool(
=======
        self._worker_pool = WorkerPool(
>>>>>>> 9c294318
            ready_queue=self._ready_queue,
            event_queue=self._event_queue,
            graph=self._graph,
            flask_app=flask_app,
            context_vars=context_vars,
            min_workers=self._min_workers,
            max_workers=self._max_workers,
            scale_up_threshold=self._scale_up_threshold,
            scale_down_idle_time=self._scale_down_idle_time,
        )

        # === Orchestration ===
        # Coordinates the overall execution lifecycle
        self._execution_coordinator = ExecutionCoordinator(
            graph_execution=self._graph_execution,
            state_manager=self._state_manager,
            event_handler=self._event_handler_registry,
            event_collector=self._event_manager,
            command_processor=self._command_processor,
            worker_pool=self._worker_pool,
        )

        # Dispatches events and manages execution flow
        self._dispatcher = Dispatcher(
            event_queue=self._event_queue,
            event_handler=self._event_handler_registry,
            event_collector=self._event_manager,
            execution_coordinator=self._execution_coordinator,
            max_execution_time=self._execution_context.max_execution_time,
            event_emitter=self._event_manager,
        )

        # === Extensibility ===
        # Layers allow plugins to extend engine functionality
<<<<<<< HEAD
        self._layers: list[Layer] = []
=======
        self._layers: list[GraphEngineLayer] = []
>>>>>>> 9c294318

        # === Validation ===
        # Ensure all nodes share the same GraphRuntimeState instance
        self._validate_graph_state_consistency()

    def _validate_graph_state_consistency(self) -> None:
        """Validate that all nodes share the same GraphRuntimeState."""
        expected_state_id = id(self._graph_runtime_state)
        for node in self._graph.nodes.values():
            if id(node.graph_runtime_state) != expected_state_id:
                raise ValueError(f"GraphRuntimeState consistency violation: Node '{node.id}' has a different instance")

<<<<<<< HEAD
    def layer(self, layer: Layer) -> "GraphEngine":
=======
    def layer(self, layer: GraphEngineLayer) -> "GraphEngine":
>>>>>>> 9c294318
        """Add a layer for extending functionality."""
        self._layers.append(layer)
        return self

    def run(self) -> Generator[GraphEngineEvent, None, None]:
        """
        Execute the graph using the modular architecture.

        Returns:
            Generator yielding GraphEngineEvent instances
        """
        try:
            # Initialize layers
            self._initialize_layers()

            # Start execution
            self._graph_execution.start()
            start_event = GraphRunStartedEvent()
            yield start_event

            # Start subsystems
            self._start_execution()

            # Yield events as they occur
            yield from self._event_manager.emit_events()

            # Handle completion
            if self._graph_execution.aborted:
                abort_reason = "Workflow execution aborted by user command"
                if self._graph_execution.error:
                    abort_reason = str(self._graph_execution.error)
                yield GraphRunAbortedEvent(
                    reason=abort_reason,
                    outputs=self._graph_runtime_state.outputs,
                )
            elif self._graph_execution.has_error:
                if self._graph_execution.error:
                    raise self._graph_execution.error
            else:
                yield GraphRunSucceededEvent(
                    outputs=self._graph_runtime_state.outputs,
                )

        except Exception as e:
            yield GraphRunFailedEvent(error=str(e))
            raise

        finally:
            self._stop_execution()

    def _initialize_layers(self) -> None:
        """Initialize layers with context."""
        self._event_manager.set_layers(self._layers)
<<<<<<< HEAD
        for layer in self._layers:
            try:
                layer.initialize(self._graph_runtime_state, self._command_channel)
=======
        # Create a read-only wrapper for the runtime state
        read_only_state = ReadOnlyGraphRuntimeStateWrapper(self._graph_runtime_state)
        for layer in self._layers:
            try:
                layer.initialize(read_only_state, self._command_channel)
>>>>>>> 9c294318
            except Exception as e:
                logger.warning("Failed to initialize layer %s: %s", layer.__class__.__name__, e)

            try:
                layer.on_graph_start()
            except Exception as e:
                logger.warning("Layer %s failed on_graph_start: %s", layer.__class__.__name__, e)

    def _start_execution(self) -> None:
        """Start execution subsystems."""
        # Start worker pool (it calculates initial workers internally)
        self._worker_pool.start()

        # Register response nodes
        for node in self._graph.nodes.values():
            if node.execution_type == NodeExecutionType.RESPONSE:
                self._response_coordinator.register(node.id)

        # Enqueue root node
        root_node = self._graph.root_node
        self._state_manager.enqueue_node(root_node.id)
        self._state_manager.start_execution(root_node.id)

        # Start dispatcher
        self._dispatcher.start()

    def _stop_execution(self) -> None:
        """Stop execution subsystems."""
        self._dispatcher.stop()
        self._worker_pool.stop()
        # Don't mark complete here as the dispatcher already does it

        # Notify layers
        logger = logging.getLogger(__name__)

        for layer in self._layers:
            try:
                layer.on_graph_end(self._graph_execution.error)
            except Exception as e:
                logger.warning("Layer %s failed on_graph_end: %s", layer.__class__.__name__, e)

    # Public property accessors for attributes that need external access
    @property
    def graph_runtime_state(self) -> GraphRuntimeState:
        """Get the graph runtime state."""
        return self._graph_runtime_state<|MERGE_RESOLUTION|>--- conflicted
+++ resolved
@@ -17,10 +17,7 @@
 from core.workflow.entities import GraphRuntimeState
 from core.workflow.enums import NodeExecutionType
 from core.workflow.graph import Graph
-<<<<<<< HEAD
-=======
 from core.workflow.graph.read_only_state_wrapper import ReadOnlyGraphRuntimeStateWrapper
->>>>>>> 9c294318
 from core.workflow.graph_events import (
     GraphEngineEvent,
     GraphNodeEventBase,
@@ -37,20 +34,12 @@
 from .error_handling import ErrorHandler
 from .event_management import EventHandler, EventManager
 from .graph_traversal import EdgeProcessor, SkipPropagator
-<<<<<<< HEAD
-from .layers.base import Layer
-=======
 from .layers.base import GraphEngineLayer
->>>>>>> 9c294318
 from .orchestration import Dispatcher, ExecutionCoordinator
 from .protocols.command_channel import CommandChannel
 from .response_coordinator import ResponseStreamCoordinator
 from .state_management import UnifiedStateManager
-<<<<<<< HEAD
-from .worker_management import SimpleWorkerPool
-=======
 from .worker_management import WorkerPool
->>>>>>> 9c294318
 
 logger = logging.getLogger(__name__)
 
@@ -147,7 +136,6 @@
             graph=self._graph,
             state_manager=self._state_manager,
         )
-<<<<<<< HEAD
 
         # Processes edges to determine next nodes after execution
         # Also handles conditional branching and route selection
@@ -178,38 +166,6 @@
             graph_execution=self._graph_execution,
         )
 
-=======
-
-        # Processes edges to determine next nodes after execution
-        # Also handles conditional branching and route selection
-        self._edge_processor = EdgeProcessor(
-            graph=self._graph,
-            state_manager=self._state_manager,
-            response_coordinator=self._response_coordinator,
-            skip_propagator=self._skip_propagator,
-        )
-
-        # === Event Handler Registry ===
-        # Central registry for handling all node execution events
-        self._event_handler_registry = EventHandler(
-            graph=self._graph,
-            graph_runtime_state=self._graph_runtime_state,
-            graph_execution=self._graph_execution,
-            response_coordinator=self._response_coordinator,
-            event_collector=self._event_manager,
-            edge_processor=self._edge_processor,
-            state_manager=self._state_manager,
-            error_handler=self._error_handler,
-        )
-
-        # === Command Processing ===
-        # Processes external commands (e.g., abort requests)
-        self._command_processor = CommandProcessor(
-            command_channel=self._command_channel,
-            graph_execution=self._graph_execution,
-        )
-
->>>>>>> 9c294318
         # Register abort command handler
         abort_handler = AbortCommandHandler()
         self._command_processor.register_handler(
@@ -231,11 +187,7 @@
         context_vars = contextvars.copy_context()
 
         # Create worker pool for parallel node execution
-<<<<<<< HEAD
-        self._worker_pool = SimpleWorkerPool(
-=======
         self._worker_pool = WorkerPool(
->>>>>>> 9c294318
             ready_queue=self._ready_queue,
             event_queue=self._event_queue,
             graph=self._graph,
@@ -270,11 +222,7 @@
 
         # === Extensibility ===
         # Layers allow plugins to extend engine functionality
-<<<<<<< HEAD
-        self._layers: list[Layer] = []
-=======
         self._layers: list[GraphEngineLayer] = []
->>>>>>> 9c294318
 
         # === Validation ===
         # Ensure all nodes share the same GraphRuntimeState instance
@@ -287,11 +235,7 @@
             if id(node.graph_runtime_state) != expected_state_id:
                 raise ValueError(f"GraphRuntimeState consistency violation: Node '{node.id}' has a different instance")
 
-<<<<<<< HEAD
-    def layer(self, layer: Layer) -> "GraphEngine":
-=======
     def layer(self, layer: GraphEngineLayer) -> "GraphEngine":
->>>>>>> 9c294318
         """Add a layer for extending functionality."""
         self._layers.append(layer)
         return self
@@ -345,17 +289,11 @@
     def _initialize_layers(self) -> None:
         """Initialize layers with context."""
         self._event_manager.set_layers(self._layers)
-<<<<<<< HEAD
-        for layer in self._layers:
-            try:
-                layer.initialize(self._graph_runtime_state, self._command_channel)
-=======
         # Create a read-only wrapper for the runtime state
         read_only_state = ReadOnlyGraphRuntimeStateWrapper(self._graph_runtime_state)
         for layer in self._layers:
             try:
                 layer.initialize(read_only_state, self._command_channel)
->>>>>>> 9c294318
             except Exception as e:
                 logger.warning("Failed to initialize layer %s: %s", layer.__class__.__name__, e)
 
