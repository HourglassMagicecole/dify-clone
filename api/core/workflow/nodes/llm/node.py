import base64
import io
import json
import logging
import re
from collections.abc import Generator, Mapping, Sequence
<<<<<<< HEAD
from typing import TYPE_CHECKING, Any, Literal, Optional
=======
from typing import TYPE_CHECKING, Any, Literal, Union
>>>>>>> bdd85b36

from core.app.entities.app_invoke_entities import ModelConfigWithCredentialsEntity
from core.file import FileType, file_manager
from core.helper.code_executor import CodeExecutor, CodeLanguage
from core.llm_generator.output_parser.errors import OutputParserError
from core.llm_generator.output_parser.structured_output import invoke_llm_with_structured_output
from core.memory.token_buffer_memory import TokenBufferMemory
from core.model_manager import ModelInstance, ModelManager
from core.model_runtime.entities import (
    ImagePromptMessageContent,
    PromptMessage,
    PromptMessageContentType,
    TextPromptMessageContent,
)
from core.model_runtime.entities.llm_entities import (
    LLMResult,
    LLMResultChunk,
    LLMResultChunkWithStructuredOutput,
    LLMStructuredOutput,
    LLMUsage,
)
from core.model_runtime.entities.message_entities import (
    AssistantPromptMessage,
    PromptMessageContentUnionTypes,
    PromptMessageRole,
    SystemPromptMessage,
    UserPromptMessage,
)
from core.model_runtime.entities.model_entities import (
    ModelFeature,
    ModelPropertyKey,
    ModelType,
)
from core.model_runtime.utils.encoders import jsonable_encoder
from core.prompt.entities.advanced_prompt_entities import CompletionModelPromptTemplate, MemoryConfig
from core.prompt.utils.prompt_message_util import PromptMessageUtil
from core.rag.entities.citation_metadata import RetrievalSourceMetadata
from core.variables import (
    ArrayFileSegment,
    ArraySegment,
    FileSegment,
    NoneSegment,
    ObjectSegment,
    StringSegment,
)
from core.workflow.constants import SYSTEM_VARIABLE_NODE_ID
from core.workflow.entities import GraphInitParams, VariablePool
from core.workflow.enums import (
    ErrorStrategy,
    NodeType,
    SystemVariableKey,
    WorkflowNodeExecutionMetadataKey,
    WorkflowNodeExecutionStatus,
)
from core.workflow.node_events import (
    ModelInvokeCompletedEvent,
    NodeEventBase,
    NodeRunResult,
    RunRetrieverResourceEvent,
    StreamChunkEvent,
    StreamCompletedEvent,
)
from core.workflow.nodes.base.entities import BaseNodeData, RetryConfig, VariableSelector
from core.workflow.nodes.base.node import Node
from core.workflow.nodes.base.variable_template_parser import VariableTemplateParser

from . import llm_utils
from .entities import (
    LLMNodeChatModelMessage,
    LLMNodeCompletionModelPromptTemplate,
    LLMNodeData,
    ModelConfig,
)
from .exc import (
    InvalidContextStructureError,
    InvalidVariableTypeError,
    LLMNodeError,
    MemoryRolePrefixRequiredError,
    ModelNotExistError,
    NoPromptFoundError,
    TemplateTypeNotSupportError,
    VariableNotFoundError,
)
from .file_saver import FileSaverImpl, LLMFileSaver

if TYPE_CHECKING:
    from core.file.models import File
    from core.workflow.entities import GraphRuntimeState

logger = logging.getLogger(__name__)


class LLMNode(Node):
    node_type = NodeType.LLM

    _node_data: LLMNodeData

    # Compiled regex for extracting <think> blocks (with compatibility for attributes)
    _THINK_PATTERN = re.compile(r"<think[^>]*>(.*?)</think>", re.IGNORECASE | re.DOTALL)

    # Instance attributes specific to LLMNode.
    # Output variable for file
    _file_outputs: list["File"]

    _llm_file_saver: LLMFileSaver

    def __init__(
        self,
        id: str,
        config: Mapping[str, Any],
        graph_init_params: "GraphInitParams",
        graph_runtime_state: "GraphRuntimeState",
<<<<<<< HEAD
=======
        previous_node_id: str | None = None,
        thread_pool_id: str | None = None,
>>>>>>> bdd85b36
        *,
        llm_file_saver: LLMFileSaver | None = None,
    ):
        super().__init__(
            id=id,
            config=config,
            graph_init_params=graph_init_params,
            graph_runtime_state=graph_runtime_state,
        )
        # LLM file outputs, used for MultiModal outputs.
        self._file_outputs: list[File] = []

        if llm_file_saver is None:
            llm_file_saver = FileSaverImpl(
                user_id=graph_init_params.user_id,
                tenant_id=graph_init_params.tenant_id,
            )
        self._llm_file_saver = llm_file_saver

    def init_node_data(self, data: Mapping[str, Any]):
        self._node_data = LLMNodeData.model_validate(data)

    def _get_error_strategy(self) -> ErrorStrategy | None:
        return self._node_data.error_strategy

    def _get_retry_config(self) -> RetryConfig:
        return self._node_data.retry_config

    def _get_title(self) -> str:
        return self._node_data.title

    def _get_description(self) -> str | None:
        return self._node_data.desc

    def _get_default_value_dict(self) -> dict[str, Any]:
        return self._node_data.default_value_dict

    def get_base_node_data(self) -> BaseNodeData:
        return self._node_data

    @classmethod
    def version(cls) -> str:
        return "1"

<<<<<<< HEAD
    def _run(self) -> Generator:
        node_inputs: dict[str, Any] = {}
        process_data: dict[str, Any] = {}
=======
    def _run(self) -> Generator[Union[NodeEvent, "InNodeEvent"], None, None]:
        node_inputs: dict[str, Any] | None = None
        process_data = None
>>>>>>> bdd85b36
        result_text = ""
        usage = LLMUsage.empty_usage()
        finish_reason = None
        reasoning_content = None
        variable_pool = self.graph_runtime_state.variable_pool

        try:
            # init messages template
            self._node_data.prompt_template = self._transform_chat_messages(self._node_data.prompt_template)

            # fetch variables and fetch values from variable pool
            inputs = self._fetch_inputs(node_data=self._node_data)

            # fetch jinja2 inputs
            jinja_inputs = self._fetch_jinja_inputs(node_data=self._node_data)

            # merge inputs
            inputs.update(jinja_inputs)

            # fetch files
            files = (
                llm_utils.fetch_files(
                    variable_pool=variable_pool,
                    selector=self._node_data.vision.configs.variable_selector,
                )
                if self._node_data.vision.enabled
                else []
            )

            if files:
                node_inputs["#files#"] = [file.to_dict() for file in files]

            # fetch context value
            generator = self._fetch_context(node_data=self._node_data)
            context = None
            for event in generator:
                context = event.context
                yield event
            if context:
                node_inputs["#context#"] = context

            # fetch model config
            model_instance, model_config = LLMNode._fetch_model_config(
                node_data_model=self._node_data.model,
                tenant_id=self.tenant_id,
            )

            # fetch memory
            memory = llm_utils.fetch_memory(
                variable_pool=variable_pool,
                app_id=self.app_id,
                node_data_memory=self._node_data.memory,
                model_instance=model_instance,
            )

            query = None
            if self._node_data.memory:
                query = self._node_data.memory.query_prompt_template
                if not query and (
                    query_variable := variable_pool.get((SYSTEM_VARIABLE_NODE_ID, SystemVariableKey.QUERY))
                ):
                    query = query_variable.text

            prompt_messages, stop = LLMNode.fetch_prompt_messages(
                sys_query=query,
                sys_files=files,
                context=context,
                memory=memory,
                model_config=model_config,
                prompt_template=self._node_data.prompt_template,
                memory_config=self._node_data.memory,
                vision_enabled=self._node_data.vision.enabled,
                vision_detail=self._node_data.vision.configs.detail,
                variable_pool=variable_pool,
                jinja2_variables=self._node_data.prompt_config.jinja2_variables,
                tenant_id=self.tenant_id,
            )

            # handle invoke result
            generator = LLMNode.invoke_llm(
                node_data_model=self._node_data.model,
                model_instance=model_instance,
                prompt_messages=prompt_messages,
                stop=stop,
                user_id=self.user_id,
                structured_output_enabled=self._node_data.structured_output_enabled,
                structured_output=self._node_data.structured_output,
                file_saver=self._llm_file_saver,
                file_outputs=self._file_outputs,
                node_id=self._node_id,
                node_type=self.node_type,
                reasoning_format=self._node_data.reasoning_format,
            )

            structured_output: LLMStructuredOutput | None = None

            for event in generator:
                if isinstance(event, StreamChunkEvent):
                    yield event
                elif isinstance(event, ModelInvokeCompletedEvent):
                    # Raw text
                    result_text = event.text
                    usage = event.usage
                    finish_reason = event.finish_reason
                    reasoning_content = event.reasoning_content or ""

                    # For downstream nodes, determine clean text based on reasoning_format
                    if self._node_data.reasoning_format == "tagged":
                        # Keep <think> tags for backward compatibility
                        clean_text = result_text
                    else:
                        # Extract clean text from <think> tags
                        clean_text, _ = LLMNode._split_reasoning(result_text, self._node_data.reasoning_format)

                    # deduct quota
                    llm_utils.deduct_llm_quota(tenant_id=self.tenant_id, model_instance=model_instance, usage=usage)
                    break
                elif isinstance(event, LLMStructuredOutput):
                    structured_output = event

            process_data = {
                "model_mode": model_config.mode,
                "prompts": PromptMessageUtil.prompt_messages_to_prompt_for_saving(
                    model_mode=model_config.mode, prompt_messages=prompt_messages
                ),
                "usage": jsonable_encoder(usage),
                "finish_reason": finish_reason,
                "model_provider": model_config.provider,
                "model_name": model_config.model,
            }

            outputs = {
                "text": clean_text,
                "reasoning_content": reasoning_content,
                "usage": jsonable_encoder(usage),
                "finish_reason": finish_reason,
            }
            if structured_output:
                outputs["structured_output"] = structured_output.structured_output
            if self._file_outputs:
                outputs["files"] = ArrayFileSegment(value=self._file_outputs)

            # Send final chunk event to indicate streaming is complete
            yield StreamChunkEvent(
                selector=[self._node_id, "text"],
                chunk="",
                is_final=True,
            )

            yield StreamCompletedEvent(
                node_run_result=NodeRunResult(
                    status=WorkflowNodeExecutionStatus.SUCCEEDED,
                    inputs=node_inputs,
                    process_data=process_data,
                    outputs=outputs,
                    metadata={
                        WorkflowNodeExecutionMetadataKey.TOTAL_TOKENS: usage.total_tokens,
                        WorkflowNodeExecutionMetadataKey.TOTAL_PRICE: usage.total_price,
                        WorkflowNodeExecutionMetadataKey.CURRENCY: usage.currency,
                    },
                    llm_usage=usage,
                )
            )
        except ValueError as e:
            yield StreamCompletedEvent(
                node_run_result=NodeRunResult(
                    status=WorkflowNodeExecutionStatus.FAILED,
                    error=str(e),
                    inputs=node_inputs,
                    process_data=process_data,
                    error_type=type(e).__name__,
                )
            )
        except Exception as e:
            logger.exception("error while executing llm node")
            yield StreamCompletedEvent(
                node_run_result=NodeRunResult(
                    status=WorkflowNodeExecutionStatus.FAILED,
                    error=str(e),
                    inputs=node_inputs,
                    process_data=process_data,
                )
            )

    @staticmethod
    def invoke_llm(
        *,
        node_data_model: ModelConfig,
        model_instance: ModelInstance,
        prompt_messages: Sequence[PromptMessage],
        stop: Sequence[str] | None = None,
        user_id: str,
        structured_output_enabled: bool,
        structured_output: Mapping[str, Any] | None = None,
        file_saver: LLMFileSaver,
        file_outputs: list["File"],
        node_id: str,
        node_type: NodeType,
        reasoning_format: Literal["separated", "tagged"] = "tagged",
    ) -> Generator[NodeEventBase | LLMStructuredOutput, None, None]:
        model_schema = model_instance.model_type_instance.get_model_schema(
            node_data_model.name, model_instance.credentials
        )
        if not model_schema:
            raise ValueError(f"Model schema not found for {node_data_model.name}")

        if structured_output_enabled:
            output_schema = LLMNode.fetch_structured_output_schema(
                structured_output=structured_output or {},
            )
            invoke_result = invoke_llm_with_structured_output(
                provider=model_instance.provider,
                model_schema=model_schema,
                model_instance=model_instance,
                prompt_messages=prompt_messages,
                json_schema=output_schema,
                model_parameters=node_data_model.completion_params,
                stop=list(stop or []),
                stream=True,
                user=user_id,
            )
        else:
            invoke_result = model_instance.invoke_llm(
                prompt_messages=list(prompt_messages),
                model_parameters=node_data_model.completion_params,
                stop=list(stop or []),
                stream=True,
                user=user_id,
            )

        return LLMNode.handle_invoke_result(
            invoke_result=invoke_result,
            file_saver=file_saver,
            file_outputs=file_outputs,
            node_id=node_id,
            node_type=node_type,
            reasoning_format=reasoning_format,
        )

    @staticmethod
    def handle_invoke_result(
        *,
        invoke_result: LLMResult | Generator[LLMResultChunk | LLMStructuredOutput, None, None],
        file_saver: LLMFileSaver,
        file_outputs: list["File"],
        node_id: str,
        node_type: NodeType,
        reasoning_format: Literal["separated", "tagged"] = "tagged",
    ) -> Generator[NodeEventBase | LLMStructuredOutput, None, None]:
        # For blocking mode
        if isinstance(invoke_result, LLMResult):
            event = LLMNode.handle_blocking_result(
                invoke_result=invoke_result,
                saver=file_saver,
                file_outputs=file_outputs,
                reasoning_format=reasoning_format,
            )
            yield event
            return

        # For streaming mode
        model = ""
        prompt_messages: list[PromptMessage] = []

        usage = LLMUsage.empty_usage()
        finish_reason = None
        full_text_buffer = io.StringIO()
        # Consume the invoke result and handle generator exception
        try:
            for result in invoke_result:
                if isinstance(result, LLMResultChunkWithStructuredOutput):
                    yield result
                if isinstance(result, LLMResultChunk):
                    contents = result.delta.message.content
                    for text_part in LLMNode._save_multimodal_output_and_convert_result_to_markdown(
                        contents=contents,
                        file_saver=file_saver,
                        file_outputs=file_outputs,
                    ):
                        full_text_buffer.write(text_part)
                        yield StreamChunkEvent(
                            selector=[node_id, "text"],
                            chunk=text_part,
                            is_final=False,
                        )

                    # Update the whole metadata
                    if not model and result.model:
                        model = result.model
                    if len(prompt_messages) == 0:
                        # TODO(QuantumGhost): it seems that this update has no visable effect.
                        # What's the purpose of the line below?
                        prompt_messages = list(result.prompt_messages)
                    if usage.prompt_tokens == 0 and result.delta.usage:
                        usage = result.delta.usage
                    if finish_reason is None and result.delta.finish_reason:
                        finish_reason = result.delta.finish_reason
        except OutputParserError as e:
            raise LLMNodeError(f"Failed to parse structured output: {e}")

        # Extract reasoning content from <think> tags in the main text
        full_text = full_text_buffer.getvalue()

        if reasoning_format == "tagged":
            # Keep <think> tags in text for backward compatibility
            clean_text = full_text
            reasoning_content = ""
        else:
            # Extract clean text and reasoning from <think> tags
            clean_text, reasoning_content = LLMNode._split_reasoning(full_text, reasoning_format)

        yield ModelInvokeCompletedEvent(
            # Use clean_text for separated mode, full_text for tagged mode
            text=clean_text if reasoning_format == "separated" else full_text,
            usage=usage,
            finish_reason=finish_reason,
            # Reasoning content for workflow variables and downstream nodes
            reasoning_content=reasoning_content,
        )

    @staticmethod
    def _image_file_to_markdown(file: "File", /):
        text_chunk = f"![]({file.generate_url()})"
        return text_chunk

    @classmethod
    def _split_reasoning(
        cls, text: str, reasoning_format: Literal["separated", "tagged"] = "tagged"
    ) -> tuple[str, str]:
        """
        Split reasoning content from text based on reasoning_format strategy.

        Args:
            text: Full text that may contain <think> blocks
            reasoning_format: Strategy for handling reasoning content
                - "separated": Remove <think> tags and return clean text + reasoning_content field
                - "tagged": Keep <think> tags in text, return empty reasoning_content

        Returns:
            tuple of (clean_text, reasoning_content)
        """

        if reasoning_format == "tagged":
            return text, ""

        # Find all <think>...</think> blocks (case-insensitive)
        matches = cls._THINK_PATTERN.findall(text)

        # Extract reasoning content from all <think> blocks
        reasoning_content = "\n".join(match.strip() for match in matches) if matches else ""

        # Remove all <think>...</think> blocks from original text
        clean_text = cls._THINK_PATTERN.sub("", text)

        # Clean up extra whitespace
        clean_text = re.sub(r"\n\s*\n", "\n\n", clean_text).strip()

        # Separated mode: always return clean text and reasoning_content
        return clean_text, reasoning_content or ""

    def _transform_chat_messages(
        self, messages: Sequence[LLMNodeChatModelMessage] | LLMNodeCompletionModelPromptTemplate, /
    ) -> Sequence[LLMNodeChatModelMessage] | LLMNodeCompletionModelPromptTemplate:
        if isinstance(messages, LLMNodeCompletionModelPromptTemplate):
            if messages.edition_type == "jinja2" and messages.jinja2_text:
                messages.text = messages.jinja2_text

            return messages

        for message in messages:
            if message.edition_type == "jinja2" and message.jinja2_text:
                message.text = message.jinja2_text

        return messages

    def _fetch_jinja_inputs(self, node_data: LLMNodeData) -> dict[str, str]:
        variables: dict[str, Any] = {}

        if not node_data.prompt_config:
            return variables

        for variable_selector in node_data.prompt_config.jinja2_variables or []:
            variable_name = variable_selector.variable
            variable = self.graph_runtime_state.variable_pool.get(variable_selector.value_selector)
            if variable is None:
                raise VariableNotFoundError(f"Variable {variable_selector.variable} not found")

            def parse_dict(input_dict: Mapping[str, Any]) -> str:
                """
                Parse dict into string
                """
                # check if it's a context structure
                if "metadata" in input_dict and "_source" in input_dict["metadata"] and "content" in input_dict:
                    return str(input_dict["content"])

                # else, parse the dict
                try:
                    return json.dumps(input_dict, ensure_ascii=False)
                except Exception:
                    return str(input_dict)

            if isinstance(variable, ArraySegment):
                result = ""
                for item in variable.value:
                    if isinstance(item, dict):
                        result += parse_dict(item)
                    else:
                        result += str(item)
                    result += "\n"
                value = result.strip()
            elif isinstance(variable, ObjectSegment):
                value = parse_dict(variable.value)
            else:
                value = variable.text

            variables[variable_name] = value

        return variables

    def _fetch_inputs(self, node_data: LLMNodeData) -> dict[str, Any]:
        inputs = {}
        prompt_template = node_data.prompt_template

        variable_selectors = []
        if isinstance(prompt_template, list):
            for prompt in prompt_template:
                variable_template_parser = VariableTemplateParser(template=prompt.text)
                variable_selectors.extend(variable_template_parser.extract_variable_selectors())
        elif isinstance(prompt_template, CompletionModelPromptTemplate):
            variable_template_parser = VariableTemplateParser(template=prompt_template.text)
            variable_selectors = variable_template_parser.extract_variable_selectors()

        for variable_selector in variable_selectors:
            variable = self.graph_runtime_state.variable_pool.get(variable_selector.value_selector)
            if variable is None:
                raise VariableNotFoundError(f"Variable {variable_selector.variable} not found")
            if isinstance(variable, NoneSegment):
                inputs[variable_selector.variable] = ""
            inputs[variable_selector.variable] = variable.to_object()

        memory = node_data.memory
        if memory and memory.query_prompt_template:
            query_variable_selectors = VariableTemplateParser(
                template=memory.query_prompt_template
            ).extract_variable_selectors()
            for variable_selector in query_variable_selectors:
                variable = self.graph_runtime_state.variable_pool.get(variable_selector.value_selector)
                if variable is None:
                    raise VariableNotFoundError(f"Variable {variable_selector.variable} not found")
                if isinstance(variable, NoneSegment):
                    continue
                inputs[variable_selector.variable] = variable.to_object()

        return inputs

    def _fetch_context(self, node_data: LLMNodeData):
        if not node_data.context.enabled:
            return

        if not node_data.context.variable_selector:
            return

        context_value_variable = self.graph_runtime_state.variable_pool.get(node_data.context.variable_selector)
        if context_value_variable:
            if isinstance(context_value_variable, StringSegment):
                yield RunRetrieverResourceEvent(retriever_resources=[], context=context_value_variable.value)
            elif isinstance(context_value_variable, ArraySegment):
                context_str = ""
                original_retriever_resource: list[RetrievalSourceMetadata] = []
                for item in context_value_variable.value:
                    if isinstance(item, str):
                        context_str += item + "\n"
                    else:
                        if "content" not in item:
                            raise InvalidContextStructureError(f"Invalid context structure: {item}")

                        context_str += item["content"] + "\n"

                        retriever_resource = self._convert_to_original_retriever_resource(item)
                        if retriever_resource:
                            original_retriever_resource.append(retriever_resource)

                yield RunRetrieverResourceEvent(
                    retriever_resources=original_retriever_resource, context=context_str.strip()
                )

    def _convert_to_original_retriever_resource(self, context_dict: dict) -> RetrievalSourceMetadata | None:
        if (
            "metadata" in context_dict
            and "_source" in context_dict["metadata"]
            and context_dict["metadata"]["_source"] == "knowledge"
        ):
            metadata = context_dict.get("metadata", {})

            source = RetrievalSourceMetadata(
                position=metadata.get("position"),
                dataset_id=metadata.get("dataset_id"),
                dataset_name=metadata.get("dataset_name"),
                document_id=metadata.get("document_id"),
                document_name=metadata.get("document_name"),
                data_source_type=metadata.get("data_source_type"),
                segment_id=metadata.get("segment_id"),
                retriever_from=metadata.get("retriever_from"),
                score=metadata.get("score"),
                hit_count=metadata.get("segment_hit_count"),
                word_count=metadata.get("segment_word_count"),
                segment_position=metadata.get("segment_position"),
                index_node_hash=metadata.get("segment_index_node_hash"),
                content=context_dict.get("content"),
                page=metadata.get("page"),
                doc_metadata=metadata.get("doc_metadata"),
            )

            return source

        return None

    @staticmethod
    def _fetch_model_config(
        *,
        node_data_model: ModelConfig,
        tenant_id: str,
    ) -> tuple[ModelInstance, ModelConfigWithCredentialsEntity]:
        model, model_config_with_cred = llm_utils.fetch_model_config(
            tenant_id=tenant_id, node_data_model=node_data_model
        )
        completion_params = model_config_with_cred.parameters

        model_schema = model.model_type_instance.get_model_schema(node_data_model.name, model.credentials)
        if not model_schema:
            raise ModelNotExistError(f"Model {node_data_model.name} not exist.")

        model_config_with_cred.parameters = completion_params
        # NOTE(-LAN-): This line modify the `self.node_data.model`, which is used in `_invoke_llm()`.
        node_data_model.completion_params = completion_params
        return model, model_config_with_cred

    @staticmethod
    def fetch_prompt_messages(
        *,
        sys_query: str | None = None,
        sys_files: Sequence["File"],
        context: str | None = None,
        memory: TokenBufferMemory | None = None,
        model_config: ModelConfigWithCredentialsEntity,
        prompt_template: Sequence[LLMNodeChatModelMessage] | LLMNodeCompletionModelPromptTemplate,
        memory_config: MemoryConfig | None = None,
        vision_enabled: bool = False,
        vision_detail: ImagePromptMessageContent.DETAIL,
        variable_pool: VariablePool,
        jinja2_variables: Sequence[VariableSelector],
        tenant_id: str,
    ) -> tuple[Sequence[PromptMessage], Sequence[str] | None]:
        prompt_messages: list[PromptMessage] = []

        if isinstance(prompt_template, list):
            # For chat model
            prompt_messages.extend(
                LLMNode.handle_list_messages(
                    messages=prompt_template,
                    context=context,
                    jinja2_variables=jinja2_variables,
                    variable_pool=variable_pool,
                    vision_detail_config=vision_detail,
                )
            )

            # Get memory messages for chat mode
            memory_messages = _handle_memory_chat_mode(
                memory=memory,
                memory_config=memory_config,
                model_config=model_config,
            )
            # Extend prompt_messages with memory messages
            prompt_messages.extend(memory_messages)

            # Add current query to the prompt messages
            if sys_query:
                message = LLMNodeChatModelMessage(
                    text=sys_query,
                    role=PromptMessageRole.USER,
                    edition_type="basic",
                )
                prompt_messages.extend(
                    LLMNode.handle_list_messages(
                        messages=[message],
                        context="",
                        jinja2_variables=[],
                        variable_pool=variable_pool,
                        vision_detail_config=vision_detail,
                    )
                )

        elif isinstance(prompt_template, LLMNodeCompletionModelPromptTemplate):
            # For completion model
            prompt_messages.extend(
                _handle_completion_template(
                    template=prompt_template,
                    context=context,
                    jinja2_variables=jinja2_variables,
                    variable_pool=variable_pool,
                )
            )

            # Get memory text for completion model
            memory_text = _handle_memory_completion_mode(
                memory=memory,
                memory_config=memory_config,
                model_config=model_config,
            )
            # Insert histories into the prompt
            prompt_content = prompt_messages[0].content
            # For issue #11247 - Check if prompt content is a string or a list
            prompt_content_type = type(prompt_content)
            if prompt_content_type == str:
                prompt_content = str(prompt_content)
                if "#histories#" in prompt_content:
                    prompt_content = prompt_content.replace("#histories#", memory_text)
                else:
                    prompt_content = memory_text + "\n" + prompt_content
                prompt_messages[0].content = prompt_content
            elif prompt_content_type == list:
                prompt_content = prompt_content if isinstance(prompt_content, list) else []
                for content_item in prompt_content:
                    if content_item.type == PromptMessageContentType.TEXT:
                        if "#histories#" in content_item.data:
                            content_item.data = content_item.data.replace("#histories#", memory_text)
                        else:
                            content_item.data = memory_text + "\n" + content_item.data
            else:
                raise ValueError("Invalid prompt content type")

            # Add current query to the prompt message
            if sys_query:
                if prompt_content_type == str:
                    prompt_content = str(prompt_messages[0].content).replace("#sys.query#", sys_query)
                    prompt_messages[0].content = prompt_content
                elif prompt_content_type == list:
                    prompt_content = prompt_content if isinstance(prompt_content, list) else []
                    for content_item in prompt_content:
                        if content_item.type == PromptMessageContentType.TEXT:
                            content_item.data = sys_query + "\n" + content_item.data
                else:
                    raise ValueError("Invalid prompt content type")
        else:
            raise TemplateTypeNotSupportError(type_name=str(type(prompt_template)))

        # The sys_files will be deprecated later
        if vision_enabled and sys_files:
            file_prompts = []
            for file in sys_files:
                file_prompt = file_manager.to_prompt_message_content(file, image_detail_config=vision_detail)
                file_prompts.append(file_prompt)
            # If last prompt is a user prompt, add files into its contents,
            # otherwise append a new user prompt
            if (
                len(prompt_messages) > 0
                and isinstance(prompt_messages[-1], UserPromptMessage)
                and isinstance(prompt_messages[-1].content, list)
            ):
                prompt_messages[-1] = UserPromptMessage(content=file_prompts + prompt_messages[-1].content)
            else:
                prompt_messages.append(UserPromptMessage(content=file_prompts))

        # Remove empty messages and filter unsupported content
        filtered_prompt_messages = []
        for prompt_message in prompt_messages:
            if isinstance(prompt_message.content, list):
                prompt_message_content: list[PromptMessageContentUnionTypes] = []
                for content_item in prompt_message.content:
                    # Skip content if features are not defined
                    if not model_config.model_schema.features:
                        if content_item.type != PromptMessageContentType.TEXT:
                            continue
                        prompt_message_content.append(content_item)
                        continue

                    # Skip content if corresponding feature is not supported
                    if (
                        (
                            content_item.type == PromptMessageContentType.IMAGE
                            and ModelFeature.VISION not in model_config.model_schema.features
                        )
                        or (
                            content_item.type == PromptMessageContentType.DOCUMENT
                            and ModelFeature.DOCUMENT not in model_config.model_schema.features
                        )
                        or (
                            content_item.type == PromptMessageContentType.VIDEO
                            and ModelFeature.VIDEO not in model_config.model_schema.features
                        )
                        or (
                            content_item.type == PromptMessageContentType.AUDIO
                            and ModelFeature.AUDIO not in model_config.model_schema.features
                        )
                    ):
                        continue
                    prompt_message_content.append(content_item)
                if len(prompt_message_content) == 1 and prompt_message_content[0].type == PromptMessageContentType.TEXT:
                    prompt_message.content = prompt_message_content[0].data
                else:
                    prompt_message.content = prompt_message_content
            if prompt_message.is_empty():
                continue
            filtered_prompt_messages.append(prompt_message)

        if len(filtered_prompt_messages) == 0:
            raise NoPromptFoundError(
                "No prompt found in the LLM configuration. "
                "Please ensure a prompt is properly configured before proceeding."
            )

        model = ModelManager().get_model_instance(
            tenant_id=tenant_id,
            model_type=ModelType.LLM,
            provider=model_config.provider,
            model=model_config.model,
        )
        model_schema = model.model_type_instance.get_model_schema(
            model=model_config.model,
            credentials=model.credentials,
        )
        if not model_schema:
            raise ModelNotExistError(f"Model {model_config.model} not exist.")
        return filtered_prompt_messages, model_config.stop

    @classmethod
    def _extract_variable_selector_to_variable_mapping(
        cls,
        *,
        graph_config: Mapping[str, Any],
        node_id: str,
        node_data: Mapping[str, Any],
    ) -> Mapping[str, Sequence[str]]:
        # graph_config is not used in this node type
        _ = graph_config  # Explicitly mark as unused
        # Create typed NodeData from dict
        typed_node_data = LLMNodeData.model_validate(node_data)

        prompt_template = typed_node_data.prompt_template
        variable_selectors = []
        if isinstance(prompt_template, list):
            for prompt in prompt_template:
                if prompt.edition_type != "jinja2":
                    variable_template_parser = VariableTemplateParser(template=prompt.text)
                    variable_selectors.extend(variable_template_parser.extract_variable_selectors())
        elif isinstance(prompt_template, LLMNodeCompletionModelPromptTemplate):
            if prompt_template.edition_type != "jinja2":
                variable_template_parser = VariableTemplateParser(template=prompt_template.text)
                variable_selectors = variable_template_parser.extract_variable_selectors()
        else:
            raise InvalidVariableTypeError(f"Invalid prompt template type: {type(prompt_template)}")

        variable_mapping: dict[str, Any] = {}
        for variable_selector in variable_selectors:
            variable_mapping[variable_selector.variable] = variable_selector.value_selector

        memory = typed_node_data.memory
        if memory and memory.query_prompt_template:
            query_variable_selectors = VariableTemplateParser(
                template=memory.query_prompt_template
            ).extract_variable_selectors()
            for variable_selector in query_variable_selectors:
                variable_mapping[variable_selector.variable] = variable_selector.value_selector

        if typed_node_data.context.enabled:
            variable_mapping["#context#"] = typed_node_data.context.variable_selector

        if typed_node_data.vision.enabled:
            variable_mapping["#files#"] = typed_node_data.vision.configs.variable_selector

        if typed_node_data.memory:
            variable_mapping["#sys.query#"] = ["sys", SystemVariableKey.QUERY.value]

        if typed_node_data.prompt_config:
            enable_jinja = False

            if isinstance(prompt_template, list):
                for prompt in prompt_template:
                    if prompt.edition_type == "jinja2":
                        enable_jinja = True
                        break
            else:
                if prompt_template.edition_type == "jinja2":
                    enable_jinja = True

            if enable_jinja:
                for variable_selector in typed_node_data.prompt_config.jinja2_variables or []:
                    variable_mapping[variable_selector.variable] = variable_selector.value_selector

        variable_mapping = {node_id + "." + key: value for key, value in variable_mapping.items()}

        return variable_mapping

    @classmethod
    def get_default_config(cls, filters: dict | None = None):
        return {
            "type": "llm",
            "config": {
                "prompt_templates": {
                    "chat_model": {
                        "prompts": [
                            {"role": "system", "text": "You are a helpful AI assistant.", "edition_type": "basic"}
                        ]
                    },
                    "completion_model": {
                        "conversation_histories_role": {"user_prefix": "Human", "assistant_prefix": "Assistant"},
                        "prompt": {
                            "text": "Here are the chat histories between human and assistant, inside "
                            "<histories></histories> XML tags.\n\n<histories>\n{{"
                            "#histories#}}\n</histories>\n\n\nHuman: {{#sys.query#}}\n\nAssistant:",
                            "edition_type": "basic",
                        },
                        "stop": ["Human:"],
                    },
                }
            },
        }

    @staticmethod
    def handle_list_messages(
        *,
        messages: Sequence[LLMNodeChatModelMessage],
        context: str | None,
        jinja2_variables: Sequence[VariableSelector],
        variable_pool: VariablePool,
        vision_detail_config: ImagePromptMessageContent.DETAIL,
    ) -> Sequence[PromptMessage]:
        prompt_messages: list[PromptMessage] = []
        for message in messages:
            if message.edition_type == "jinja2":
                result_text = _render_jinja2_message(
                    template=message.jinja2_text or "",
                    jinja2_variables=jinja2_variables,
                    variable_pool=variable_pool,
                )
                prompt_message = _combine_message_content_with_role(
                    contents=[TextPromptMessageContent(data=result_text)], role=message.role
                )
                prompt_messages.append(prompt_message)
            else:
                # Get segment group from basic message
                if context:
                    template = message.text.replace("{#context#}", context)
                else:
                    template = message.text
                segment_group = variable_pool.convert_template(template)

                # Process segments for images
                file_contents = []
                for segment in segment_group.value:
                    if isinstance(segment, ArrayFileSegment):
                        for file in segment.value:
                            if file.type in {FileType.IMAGE, FileType.VIDEO, FileType.AUDIO, FileType.DOCUMENT}:
                                file_content = file_manager.to_prompt_message_content(
                                    file, image_detail_config=vision_detail_config
                                )
                                file_contents.append(file_content)
                    elif isinstance(segment, FileSegment):
                        file = segment.value
                        if file.type in {FileType.IMAGE, FileType.VIDEO, FileType.AUDIO, FileType.DOCUMENT}:
                            file_content = file_manager.to_prompt_message_content(
                                file, image_detail_config=vision_detail_config
                            )
                            file_contents.append(file_content)

                # Create message with text from all segments
                plain_text = segment_group.text
                if plain_text:
                    prompt_message = _combine_message_content_with_role(
                        contents=[TextPromptMessageContent(data=plain_text)], role=message.role
                    )
                    prompt_messages.append(prompt_message)

                if file_contents:
                    # Create message with image contents
                    prompt_message = _combine_message_content_with_role(contents=file_contents, role=message.role)
                    prompt_messages.append(prompt_message)

        return prompt_messages

    @staticmethod
    def handle_blocking_result(
        *,
        invoke_result: LLMResult,
        saver: LLMFileSaver,
        file_outputs: list["File"],
        reasoning_format: Literal["separated", "tagged"] = "tagged",
    ) -> ModelInvokeCompletedEvent:
        buffer = io.StringIO()
        for text_part in LLMNode._save_multimodal_output_and_convert_result_to_markdown(
            contents=invoke_result.message.content,
            file_saver=saver,
            file_outputs=file_outputs,
        ):
            buffer.write(text_part)

        # Extract reasoning content from <think> tags in the main text
        full_text = buffer.getvalue()

        if reasoning_format == "tagged":
            # Keep <think> tags in text for backward compatibility
            clean_text = full_text
            reasoning_content = ""
        else:
            # Extract clean text and reasoning from <think> tags
            clean_text, reasoning_content = LLMNode._split_reasoning(full_text, reasoning_format)

        return ModelInvokeCompletedEvent(
            # Use clean_text for separated mode, full_text for tagged mode
            text=clean_text if reasoning_format == "separated" else full_text,
            usage=invoke_result.usage,
            finish_reason=None,
            # Reasoning content for workflow variables and downstream nodes
            reasoning_content=reasoning_content,
        )

    @staticmethod
    def save_multimodal_image_output(
        *,
        content: ImagePromptMessageContent,
        file_saver: LLMFileSaver,
    ) -> "File":
        """_save_multimodal_output saves multi-modal contents generated by LLM plugins.

        There are two kinds of multimodal outputs:

          - Inlined data encoded in base64, which would be saved to storage directly.
          - Remote files referenced by an url, which would be downloaded and then saved to storage.

        Currently, only image files are supported.
        """
        if content.url != "":
            saved_file = file_saver.save_remote_url(content.url, FileType.IMAGE)
        else:
            saved_file = file_saver.save_binary_string(
                data=base64.b64decode(content.base64_data),
                mime_type=content.mime_type,
                file_type=FileType.IMAGE,
            )
        return saved_file

    @staticmethod
    def fetch_structured_output_schema(
        *,
        structured_output: Mapping[str, Any],
    ) -> dict[str, Any]:
        """
        Fetch the structured output schema from the node data.

        Returns:
            dict[str, Any]: The structured output schema
        """
        if not structured_output:
            raise LLMNodeError("Please provide a valid structured output schema")
        structured_output_schema = json.dumps(structured_output.get("schema", {}), ensure_ascii=False)
        if not structured_output_schema:
            raise LLMNodeError("Please provide a valid structured output schema")

        try:
            schema = json.loads(structured_output_schema)
            if not isinstance(schema, dict):
                raise LLMNodeError("structured_output_schema must be a JSON object")
            return schema
        except json.JSONDecodeError:
            raise LLMNodeError("structured_output_schema is not valid JSON format")

    @staticmethod
    def _save_multimodal_output_and_convert_result_to_markdown(
        *,
        contents: str | list[PromptMessageContentUnionTypes] | None,
        file_saver: LLMFileSaver,
        file_outputs: list["File"],
    ) -> Generator[str, None, None]:
        """Convert intermediate prompt messages into strings and yield them to the caller.

        If the messages contain non-textual content (e.g., multimedia like images or videos),
        it will be saved separately, and the corresponding Markdown representation will
        be yielded to the caller.
        """

        # NOTE(QuantumGhost): This function should yield results to the caller immediately
        # whenever new content or partial content is available. Avoid any intermediate buffering
        # of results. Additionally, do not yield empty strings; instead, yield from an empty list
        # if necessary.
        if contents is None:
            yield from []
            return
        if isinstance(contents, str):
            yield contents
        else:
            for item in contents:
                if isinstance(item, TextPromptMessageContent):
                    yield item.data
                elif isinstance(item, ImagePromptMessageContent):
                    file = LLMNode.save_multimodal_image_output(
                        content=item,
                        file_saver=file_saver,
                    )
                    file_outputs.append(file)
                    yield LLMNode._image_file_to_markdown(file)
                else:
                    logger.warning("unknown item type encountered, type=%s", type(item))
                    yield str(item)

    @property
    def retry(self) -> bool:
        return self._node_data.retry_config.retry_enabled


def _combine_message_content_with_role(
    *, contents: str | list[PromptMessageContentUnionTypes] | None = None, role: PromptMessageRole
):
    match role:
        case PromptMessageRole.USER:
            return UserPromptMessage(content=contents)
        case PromptMessageRole.ASSISTANT:
            return AssistantPromptMessage(content=contents)
        case PromptMessageRole.SYSTEM:
            return SystemPromptMessage(content=contents)
        case _:
            raise NotImplementedError(f"Role {role} is not supported")


def _render_jinja2_message(
    *,
    template: str,
    jinja2_variables: Sequence[VariableSelector],
    variable_pool: VariablePool,
):
    if not template:
        return ""

    jinja2_inputs = {}
    for jinja2_variable in jinja2_variables:
        variable = variable_pool.get(jinja2_variable.value_selector)
        jinja2_inputs[jinja2_variable.variable] = variable.to_object() if variable else ""
    code_execute_resp = CodeExecutor.execute_workflow_code_template(
        language=CodeLanguage.JINJA2,
        code=template,
        inputs=jinja2_inputs,
    )
    result_text = code_execute_resp["result"]
    return result_text


def _calculate_rest_token(
    *, prompt_messages: list[PromptMessage], model_config: ModelConfigWithCredentialsEntity
) -> int:
    rest_tokens = 2000

    model_context_tokens = model_config.model_schema.model_properties.get(ModelPropertyKey.CONTEXT_SIZE)
    if model_context_tokens:
        model_instance = ModelInstance(
            provider_model_bundle=model_config.provider_model_bundle, model=model_config.model
        )

        curr_message_tokens = model_instance.get_llm_num_tokens(prompt_messages)

        max_tokens = 0
        for parameter_rule in model_config.model_schema.parameter_rules:
            if parameter_rule.name == "max_tokens" or (
                parameter_rule.use_template and parameter_rule.use_template == "max_tokens"
            ):
                max_tokens = (
                    model_config.parameters.get(parameter_rule.name)
                    or model_config.parameters.get(str(parameter_rule.use_template))
                    or 0
                )

        rest_tokens = model_context_tokens - max_tokens - curr_message_tokens
        rest_tokens = max(rest_tokens, 0)

    return rest_tokens


def _handle_memory_chat_mode(
    *,
    memory: TokenBufferMemory | None,
    memory_config: MemoryConfig | None,
    model_config: ModelConfigWithCredentialsEntity,
) -> Sequence[PromptMessage]:
    memory_messages: Sequence[PromptMessage] = []
    # Get messages from memory for chat model
    if memory and memory_config:
        rest_tokens = _calculate_rest_token(prompt_messages=[], model_config=model_config)
        memory_messages = memory.get_history_prompt_messages(
            max_token_limit=rest_tokens,
            message_limit=memory_config.window.size if memory_config.window.enabled else None,
        )
    return memory_messages


def _handle_memory_completion_mode(
    *,
    memory: TokenBufferMemory | None,
    memory_config: MemoryConfig | None,
    model_config: ModelConfigWithCredentialsEntity,
) -> str:
    memory_text = ""
    # Get history text from memory for completion model
    if memory and memory_config:
        rest_tokens = _calculate_rest_token(prompt_messages=[], model_config=model_config)
        if not memory_config.role_prefix:
            raise MemoryRolePrefixRequiredError("Memory role prefix is required for completion model.")
        memory_text = memory.get_history_prompt_text(
            max_token_limit=rest_tokens,
            message_limit=memory_config.window.size if memory_config.window.enabled else None,
            human_prefix=memory_config.role_prefix.user,
            ai_prefix=memory_config.role_prefix.assistant,
        )
    return memory_text


def _handle_completion_template(
    *,
    template: LLMNodeCompletionModelPromptTemplate,
    context: str | None,
    jinja2_variables: Sequence[VariableSelector],
    variable_pool: VariablePool,
) -> Sequence[PromptMessage]:
    """Handle completion template processing outside of LLMNode class.

    Args:
        template: The completion model prompt template
        context: Optional context string
        jinja2_variables: Variables for jinja2 template rendering
        variable_pool: Variable pool for template conversion

    Returns:
        Sequence of prompt messages
    """
    prompt_messages = []
    if template.edition_type == "jinja2":
        result_text = _render_jinja2_message(
            template=template.jinja2_text or "",
            jinja2_variables=jinja2_variables,
            variable_pool=variable_pool,
        )
    else:
        if context:
            template_text = template.text.replace("{#context#}", context)
        else:
            template_text = template.text
        result_text = variable_pool.convert_template(template_text).text
    prompt_message = _combine_message_content_with_role(
        contents=[TextPromptMessageContent(data=result_text)], role=PromptMessageRole.USER
    )
    prompt_messages.append(prompt_message)
    return prompt_messages<|MERGE_RESOLUTION|>--- conflicted
+++ resolved
@@ -4,11 +4,7 @@
 import logging
 import re
 from collections.abc import Generator, Mapping, Sequence
-<<<<<<< HEAD
-from typing import TYPE_CHECKING, Any, Literal, Optional
-=======
-from typing import TYPE_CHECKING, Any, Literal, Union
->>>>>>> bdd85b36
+from typing import TYPE_CHECKING, Any, Literal
 
 from core.app.entities.app_invoke_entities import ModelConfigWithCredentialsEntity
 from core.file import FileType, file_manager
@@ -121,11 +117,6 @@
         config: Mapping[str, Any],
         graph_init_params: "GraphInitParams",
         graph_runtime_state: "GraphRuntimeState",
-<<<<<<< HEAD
-=======
-        previous_node_id: str | None = None,
-        thread_pool_id: str | None = None,
->>>>>>> bdd85b36
         *,
         llm_file_saver: LLMFileSaver | None = None,
     ):
@@ -170,15 +161,9 @@
     def version(cls) -> str:
         return "1"
 
-<<<<<<< HEAD
     def _run(self) -> Generator:
         node_inputs: dict[str, Any] = {}
         process_data: dict[str, Any] = {}
-=======
-    def _run(self) -> Generator[Union[NodeEvent, "InNodeEvent"], None, None]:
-        node_inputs: dict[str, Any] | None = None
-        process_data = None
->>>>>>> bdd85b36
         result_text = ""
         usage = LLMUsage.empty_usage()
         finish_reason = None
