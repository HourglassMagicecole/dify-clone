--- conflicted
+++ resolved
@@ -408,19 +408,11 @@
     def __init__(
         self,
         trace_type: Any,
-<<<<<<< HEAD
-        message_id: Optional[str] = None,
-        workflow_execution: Optional["WorkflowExecution"] = None,
-        conversation_id: Optional[str] = None,
-        user_id: Optional[str] = None,
-        timer: Optional[Any] = None,
-=======
         message_id: str | None = None,
         workflow_execution: Optional["WorkflowExecution"] = None,
         conversation_id: str | None = None,
         user_id: str | None = None,
         timer: Any | None = None,
->>>>>>> 1cf788c4
         **kwargs,
     ):
         self.trace_type = trace_type
