--- conflicted
+++ resolved
@@ -548,8 +548,9 @@
             error = str(e)
             return {"error": f"Failed to generate code. Error: {error}"}
         except Exception as e:
-<<<<<<< HEAD
-            logging.exception("Failed to invoke LLM model, model: " + json.dumps(model_config.get("name")), exc_info=e)
+            logger.exception(
+                "Failed to invoke LLM model, model: %s", json.dumps(model_config.get("name")), exc_info=True
+            )
             return {"error": f"An unexpected error occurred: {str(e)}"}
 
     @staticmethod
@@ -585,10 +586,4 @@
                 stream=False,
             )
         )
-        return llm_result.message.get_text_content()
-=======
-            logger.exception(
-                "Failed to invoke LLM model, model: %s", json.dumps(model_config.get("name")), exc_info=True
-            )
-            return {"error": f"An unexpected error occurred: {str(e)}"}
->>>>>>> bb5b8d29
+        return llm_result.message.get_text_content()