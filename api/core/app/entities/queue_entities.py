from collections.abc import Mapping, Sequence
from datetime import datetime
from enum import StrEnum, auto
from typing import Any

from pydantic import BaseModel

from core.model_runtime.entities.llm_entities import LLMResult, LLMResultChunk
from core.rag.entities.citation_metadata import RetrievalSourceMetadata
from core.workflow.entities import AgentNodeStrategyInit, GraphRuntimeState
from core.workflow.enums import WorkflowNodeExecutionMetadataKey
from core.workflow.nodes import NodeType


class QueueEvent(StrEnum):
    """
    QueueEvent enum
    """

    LLM_CHUNK = "llm_chunk"
    TEXT_CHUNK = "text_chunk"
    AGENT_MESSAGE = "agent_message"
    MESSAGE_REPLACE = "message_replace"
    MESSAGE_END = "message_end"
    ADVANCED_CHAT_MESSAGE_END = "advanced_chat_message_end"
    WORKFLOW_STARTED = "workflow_started"
    WORKFLOW_SUCCEEDED = "workflow_succeeded"
    WORKFLOW_FAILED = "workflow_failed"
    WORKFLOW_PARTIAL_SUCCEEDED = "workflow_partial_succeeded"
    ITERATION_START = "iteration_start"
    ITERATION_NEXT = "iteration_next"
    ITERATION_COMPLETED = "iteration_completed"
    LOOP_START = "loop_start"
    LOOP_NEXT = "loop_next"
    LOOP_COMPLETED = "loop_completed"
    NODE_STARTED = "node_started"
    NODE_SUCCEEDED = "node_succeeded"
    NODE_FAILED = "node_failed"
    NODE_EXCEPTION = "node_exception"
    RETRIEVER_RESOURCES = "retriever_resources"
    ANNOTATION_REPLY = "annotation_reply"
    AGENT_THOUGHT = "agent_thought"
    MESSAGE_FILE = "message_file"
    AGENT_LOG = "agent_log"
    ERROR = "error"
    PING = "ping"
    STOP = "stop"
    RETRY = "retry"


class AppQueueEvent(BaseModel):
    """
    QueueEvent abstract entity
    """

    event: QueueEvent


class QueueLLMChunkEvent(AppQueueEvent):
    """
    QueueLLMChunkEvent entity
    Only for basic mode apps
    """

    event: QueueEvent = QueueEvent.LLM_CHUNK
    chunk: LLMResultChunk


class QueueIterationStartEvent(AppQueueEvent):
    """
    QueueIterationStartEvent entity
    """

    event: QueueEvent = QueueEvent.ITERATION_START
    node_execution_id: str
    node_id: str
    node_type: NodeType
<<<<<<< HEAD
    node_title: str
=======
    node_data: BaseNodeData
    parallel_id: str | None = None
    """parallel id if node is in parallel"""
    parallel_start_node_id: str | None = None
    """parallel start node id if node is in parallel"""
    parent_parallel_id: str | None = None
    """parent parallel id if node is in parallel"""
    parent_parallel_start_node_id: str | None = None
    """parent parallel start node id if node is in parallel"""
>>>>>>> bdd85b36
    start_at: datetime

    node_run_index: int
    inputs: Mapping[str, Any] | None = None
    predecessor_node_id: str | None = None
    metadata: Mapping[str, Any] | None = None


class QueueIterationNextEvent(AppQueueEvent):
    """
    QueueIterationNextEvent entity
    """

    event: QueueEvent = QueueEvent.ITERATION_NEXT

    index: int
    node_execution_id: str
    node_id: str
    node_type: NodeType
<<<<<<< HEAD
    node_title: str
    node_run_index: int
    output: Optional[Any] = None  # output for the current iteration
=======
    node_data: BaseNodeData
    parallel_id: str | None = None
    """parallel id if node is in parallel"""
    parallel_start_node_id: str | None = None
    """parallel start node id if node is in parallel"""
    parent_parallel_id: str | None = None
    """parent parallel id if node is in parallel"""
    parent_parallel_start_node_id: str | None = None
    """parent parallel start node id if node is in parallel"""
    parallel_mode_run_id: str | None = None
    """iteration run in parallel mode run id"""
    node_run_index: int
    output: Any | None = None  # output for the current iteration
    duration: float | None = None
>>>>>>> bdd85b36


class QueueIterationCompletedEvent(AppQueueEvent):
    """
    QueueIterationCompletedEvent entity
    """

    event: QueueEvent = QueueEvent.ITERATION_COMPLETED

    node_execution_id: str
    node_id: str
    node_type: NodeType
<<<<<<< HEAD
    node_title: str
=======
    node_data: BaseNodeData
    parallel_id: str | None = None
    """parallel id if node is in parallel"""
    parallel_start_node_id: str | None = None
    """parallel start node id if node is in parallel"""
    parent_parallel_id: str | None = None
    """parent parallel id if node is in parallel"""
    parent_parallel_start_node_id: str | None = None
    """parent parallel start node id if node is in parallel"""
>>>>>>> bdd85b36
    start_at: datetime

    node_run_index: int
    inputs: Mapping[str, Any] | None = None
    outputs: Mapping[str, Any] | None = None
    metadata: Mapping[str, Any] | None = None
    steps: int = 0

    error: str | None = None


class QueueLoopStartEvent(AppQueueEvent):
    """
    QueueLoopStartEvent entity
    """

    event: QueueEvent = QueueEvent.LOOP_START
    node_execution_id: str
    node_id: str
    node_type: NodeType
<<<<<<< HEAD
    node_title: str
    parallel_id: Optional[str] = None
=======
    node_data: BaseNodeData
    parallel_id: str | None = None
>>>>>>> bdd85b36
    """parallel id if node is in parallel"""
    parallel_start_node_id: str | None = None
    """parallel start node id if node is in parallel"""
    parent_parallel_id: str | None = None
    """parent parallel id if node is in parallel"""
    parent_parallel_start_node_id: str | None = None
    """parent parallel start node id if node is in parallel"""
    start_at: datetime

    node_run_index: int
    inputs: Mapping[str, Any] | None = None
    predecessor_node_id: str | None = None
    metadata: Mapping[str, Any] | None = None


class QueueLoopNextEvent(AppQueueEvent):
    """
    QueueLoopNextEvent entity
    """

    event: QueueEvent = QueueEvent.LOOP_NEXT

    index: int
    node_execution_id: str
    node_id: str
    node_type: NodeType
<<<<<<< HEAD
    node_title: str
    parallel_id: Optional[str] = None
=======
    node_data: BaseNodeData
    parallel_id: str | None = None
>>>>>>> bdd85b36
    """parallel id if node is in parallel"""
    parallel_start_node_id: str | None = None
    """parallel start node id if node is in parallel"""
    parent_parallel_id: str | None = None
    """parent parallel id if node is in parallel"""
    parent_parallel_start_node_id: str | None = None
    """parent parallel start node id if node is in parallel"""
    parallel_mode_run_id: str | None = None
    """iteration run in parallel mode run id"""
    node_run_index: int
<<<<<<< HEAD
    output: Optional[Any] = None  # output for the current loop
=======
    output: Any | None = None  # output for the current loop
    duration: float | None = None
>>>>>>> bdd85b36


class QueueLoopCompletedEvent(AppQueueEvent):
    """
    QueueLoopCompletedEvent entity
    """

    event: QueueEvent = QueueEvent.LOOP_COMPLETED

    node_execution_id: str
    node_id: str
    node_type: NodeType
<<<<<<< HEAD
    node_title: str
    parallel_id: Optional[str] = None
=======
    node_data: BaseNodeData
    parallel_id: str | None = None
>>>>>>> bdd85b36
    """parallel id if node is in parallel"""
    parallel_start_node_id: str | None = None
    """parallel start node id if node is in parallel"""
    parent_parallel_id: str | None = None
    """parent parallel id if node is in parallel"""
    parent_parallel_start_node_id: str | None = None
    """parent parallel start node id if node is in parallel"""
    start_at: datetime

    node_run_index: int
    inputs: Mapping[str, Any] | None = None
    outputs: Mapping[str, Any] | None = None
    metadata: Mapping[str, Any] | None = None
    steps: int = 0

    error: str | None = None


class QueueTextChunkEvent(AppQueueEvent):
    """
    QueueTextChunkEvent entity
    """

    event: QueueEvent = QueueEvent.TEXT_CHUNK
    text: str
    from_variable_selector: list[str] | None = None
    """from variable selector"""
    in_iteration_id: str | None = None
    """iteration id if node is in iteration"""
    in_loop_id: str | None = None
    """loop id if node is in loop"""


class QueueAgentMessageEvent(AppQueueEvent):
    """
    QueueMessageEvent entity
    """

    event: QueueEvent = QueueEvent.AGENT_MESSAGE
    chunk: LLMResultChunk


class QueueMessageReplaceEvent(AppQueueEvent):
    """
    QueueMessageReplaceEvent entity
    """

    class MessageReplaceReason(StrEnum):
        """
        Reason for message replace event
        """

        OUTPUT_MODERATION = "output_moderation"

    event: QueueEvent = QueueEvent.MESSAGE_REPLACE
    text: str
    reason: str


class QueueRetrieverResourcesEvent(AppQueueEvent):
    """
    QueueRetrieverResourcesEvent entity
    """

    event: QueueEvent = QueueEvent.RETRIEVER_RESOURCES
    retriever_resources: Sequence[RetrievalSourceMetadata]
    in_iteration_id: str | None = None
    """iteration id if node is in iteration"""
    in_loop_id: str | None = None
    """loop id if node is in loop"""


class QueueAnnotationReplyEvent(AppQueueEvent):
    """
    QueueAnnotationReplyEvent entity
    """

    event: QueueEvent = QueueEvent.ANNOTATION_REPLY
    message_annotation_id: str


class QueueMessageEndEvent(AppQueueEvent):
    """
    QueueMessageEndEvent entity
    """

    event: QueueEvent = QueueEvent.MESSAGE_END
    llm_result: LLMResult | None = None


class QueueAdvancedChatMessageEndEvent(AppQueueEvent):
    """
    QueueAdvancedChatMessageEndEvent entity
    """

    event: QueueEvent = QueueEvent.ADVANCED_CHAT_MESSAGE_END


class QueueWorkflowStartedEvent(AppQueueEvent):
    """
    QueueWorkflowStartedEvent entity
    """

    event: QueueEvent = QueueEvent.WORKFLOW_STARTED
    graph_runtime_state: GraphRuntimeState


class QueueWorkflowSucceededEvent(AppQueueEvent):
    """
    QueueWorkflowSucceededEvent entity
    """

    event: QueueEvent = QueueEvent.WORKFLOW_SUCCEEDED
    outputs: dict[str, Any] | None = None


class QueueWorkflowFailedEvent(AppQueueEvent):
    """
    QueueWorkflowFailedEvent entity
    """

    event: QueueEvent = QueueEvent.WORKFLOW_FAILED
    error: str
    exceptions_count: int


class QueueWorkflowPartialSuccessEvent(AppQueueEvent):
    """
    QueueWorkflowFailedEvent entity
    """

    event: QueueEvent = QueueEvent.WORKFLOW_PARTIAL_SUCCEEDED
    exceptions_count: int
    outputs: dict[str, Any] | None = None


class QueueNodeStartedEvent(AppQueueEvent):
    """
    QueueNodeStartedEvent entity
    """

    event: QueueEvent = QueueEvent.NODE_STARTED

    node_execution_id: str
    node_id: str
    node_title: str
    node_type: NodeType
<<<<<<< HEAD
    node_run_index: int = 1  # FIXME(-LAN-): may not used
    predecessor_node_id: Optional[str] = None
    parallel_id: Optional[str] = None
    parallel_start_node_id: Optional[str] = None
    parent_parallel_id: Optional[str] = None
    parent_parallel_start_node_id: Optional[str] = None
    in_iteration_id: Optional[str] = None
    in_loop_id: Optional[str] = None
    start_at: datetime
    parallel_mode_run_id: Optional[str] = None
    agent_strategy: Optional[AgentNodeStrategyInit] = None
=======
    node_data: BaseNodeData
    node_run_index: int = 1
    predecessor_node_id: str | None = None
    parallel_id: str | None = None
    """parallel id if node is in parallel"""
    parallel_start_node_id: str | None = None
    """parallel start node id if node is in parallel"""
    parent_parallel_id: str | None = None
    """parent parallel id if node is in parallel"""
    parent_parallel_start_node_id: str | None = None
    """parent parallel start node id if node is in parallel"""
    in_iteration_id: str | None = None
    """iteration id if node is in iteration"""
    in_loop_id: str | None = None
    """loop id if node is in loop"""
    start_at: datetime
    parallel_mode_run_id: str | None = None
    """iteration run in parallel mode run id"""
    agent_strategy: AgentNodeStrategyInit | None = None
>>>>>>> bdd85b36

    # FIXME(-LAN-): only for ToolNode, need to refactor
    provider_type: str  # should be a core.tools.entities.tool_entities.ToolProviderType
    provider_id: str


class QueueNodeSucceededEvent(AppQueueEvent):
    """
    QueueNodeSucceededEvent entity
    """

    event: QueueEvent = QueueEvent.NODE_SUCCEEDED

    node_execution_id: str
    node_id: str
    node_type: NodeType
<<<<<<< HEAD
    parallel_id: Optional[str] = None
=======
    node_data: BaseNodeData
    parallel_id: str | None = None
>>>>>>> bdd85b36
    """parallel id if node is in parallel"""
    parallel_start_node_id: str | None = None
    """parallel start node id if node is in parallel"""
    parent_parallel_id: str | None = None
    """parent parallel id if node is in parallel"""
    parent_parallel_start_node_id: str | None = None
    """parent parallel start node id if node is in parallel"""
    in_iteration_id: str | None = None
    """iteration id if node is in iteration"""
    in_loop_id: str | None = None
    """loop id if node is in loop"""
    start_at: datetime

    inputs: Mapping[str, Any] | None = None
    process_data: Mapping[str, Any] | None = None
    outputs: Mapping[str, Any] | None = None
    execution_metadata: Mapping[WorkflowNodeExecutionMetadataKey, Any] | None = None

<<<<<<< HEAD
    error: Optional[str] = None
=======
    error: str | None = None
    """single iteration duration map"""
    iteration_duration_map: dict[str, float] | None = None
    """single loop duration map"""
    loop_duration_map: dict[str, float] | None = None
>>>>>>> bdd85b36


class QueueAgentLogEvent(AppQueueEvent):
    """
    QueueAgentLogEvent entity
    """

    event: QueueEvent = QueueEvent.AGENT_LOG
    id: str
    label: str
    node_execution_id: str
    parent_id: str | None = None
    error: str | None = None
    status: str
    data: Mapping[str, Any]
    metadata: Mapping[str, Any] | None = None
    node_id: str


class QueueNodeRetryEvent(QueueNodeStartedEvent):
    """QueueNodeRetryEvent entity"""

    event: QueueEvent = QueueEvent.RETRY

    inputs: Mapping[str, Any] | None = None
    process_data: Mapping[str, Any] | None = None
    outputs: Mapping[str, Any] | None = None
    execution_metadata: Mapping[WorkflowNodeExecutionMetadataKey, Any] | None = None

    error: str
    retry_index: int  # retry index


<<<<<<< HEAD
=======
class QueueNodeInIterationFailedEvent(AppQueueEvent):
    """
    QueueNodeInIterationFailedEvent entity
    """

    event: QueueEvent = QueueEvent.NODE_FAILED

    node_execution_id: str
    node_id: str
    node_type: NodeType
    node_data: BaseNodeData
    parallel_id: str | None = None
    """parallel id if node is in parallel"""
    parallel_start_node_id: str | None = None
    """parallel start node id if node is in parallel"""
    parent_parallel_id: str | None = None
    """parent parallel id if node is in parallel"""
    parent_parallel_start_node_id: str | None = None
    """parent parallel start node id if node is in parallel"""
    in_iteration_id: str | None = None
    """iteration id if node is in iteration"""
    in_loop_id: str | None = None
    """loop id if node is in loop"""
    start_at: datetime

    inputs: Mapping[str, Any] | None = None
    process_data: Mapping[str, Any] | None = None
    outputs: Mapping[str, Any] | None = None
    execution_metadata: Mapping[WorkflowNodeExecutionMetadataKey, Any] | None = None

    error: str


class QueueNodeInLoopFailedEvent(AppQueueEvent):
    """
    QueueNodeInLoopFailedEvent entity
    """

    event: QueueEvent = QueueEvent.NODE_FAILED

    node_execution_id: str
    node_id: str
    node_type: NodeType
    node_data: BaseNodeData
    parallel_id: str | None = None
    """parallel id if node is in parallel"""
    parallel_start_node_id: str | None = None
    """parallel start node id if node is in parallel"""
    parent_parallel_id: str | None = None
    """parent parallel id if node is in parallel"""
    parent_parallel_start_node_id: str | None = None
    """parent parallel start node id if node is in parallel"""
    in_iteration_id: str | None = None
    """iteration id if node is in iteration"""
    in_loop_id: str | None = None
    """loop id if node is in loop"""
    start_at: datetime

    inputs: Mapping[str, Any] | None = None
    process_data: Mapping[str, Any] | None = None
    outputs: Mapping[str, Any] | None = None
    execution_metadata: Mapping[WorkflowNodeExecutionMetadataKey, Any] | None = None

    error: str


>>>>>>> bdd85b36
class QueueNodeExceptionEvent(AppQueueEvent):
    """
    QueueNodeExceptionEvent entity
    """

    event: QueueEvent = QueueEvent.NODE_EXCEPTION

    node_execution_id: str
    node_id: str
    node_type: NodeType
<<<<<<< HEAD
    parallel_id: Optional[str] = None
=======
    node_data: BaseNodeData
    parallel_id: str | None = None
>>>>>>> bdd85b36
    """parallel id if node is in parallel"""
    parallel_start_node_id: str | None = None
    """parallel start node id if node is in parallel"""
    parent_parallel_id: str | None = None
    """parent parallel id if node is in parallel"""
    parent_parallel_start_node_id: str | None = None
    """parent parallel start node id if node is in parallel"""
    in_iteration_id: str | None = None
    """iteration id if node is in iteration"""
    in_loop_id: str | None = None
    """loop id if node is in loop"""
    start_at: datetime

    inputs: Mapping[str, Any] | None = None
    process_data: Mapping[str, Any] | None = None
    outputs: Mapping[str, Any] | None = None
    execution_metadata: Mapping[WorkflowNodeExecutionMetadataKey, Any] | None = None

    error: str


class QueueNodeFailedEvent(AppQueueEvent):
    """
    QueueNodeFailedEvent entity
    """

    event: QueueEvent = QueueEvent.NODE_FAILED

    node_execution_id: str
    node_id: str
    node_type: NodeType
<<<<<<< HEAD
    parallel_id: Optional[str] = None
    in_iteration_id: Optional[str] = None
=======
    node_data: BaseNodeData
    parallel_id: str | None = None
    """parallel id if node is in parallel"""
    parallel_start_node_id: str | None = None
    """parallel start node id if node is in parallel"""
    parent_parallel_id: str | None = None
    """parent parallel id if node is in parallel"""
    parent_parallel_start_node_id: str | None = None
    """parent parallel start node id if node is in parallel"""
    in_iteration_id: str | None = None
>>>>>>> bdd85b36
    """iteration id if node is in iteration"""
    in_loop_id: str | None = None
    """loop id if node is in loop"""
    start_at: datetime

    inputs: Mapping[str, Any] | None = None
    process_data: Mapping[str, Any] | None = None
    outputs: Mapping[str, Any] | None = None
    execution_metadata: Mapping[WorkflowNodeExecutionMetadataKey, Any] | None = None

    error: str


class QueueAgentThoughtEvent(AppQueueEvent):
    """
    QueueAgentThoughtEvent entity
    """

    event: QueueEvent = QueueEvent.AGENT_THOUGHT
    agent_thought_id: str


class QueueMessageFileEvent(AppQueueEvent):
    """
    QueueAgentThoughtEvent entity
    """

    event: QueueEvent = QueueEvent.MESSAGE_FILE
    message_file_id: str


class QueueErrorEvent(AppQueueEvent):
    """
    QueueErrorEvent entity
    """

    event: QueueEvent = QueueEvent.ERROR
    error: Any | None = None


class QueuePingEvent(AppQueueEvent):
    """
    QueuePingEvent entity
    """

    event: QueueEvent = QueueEvent.PING


class QueueStopEvent(AppQueueEvent):
    """
    QueueStopEvent entity
    """

    class StopBy(StrEnum):
        """
        Stop by enum
        """

        USER_MANUAL = auto()
        ANNOTATION_REPLY = auto()
        OUTPUT_MODERATION = auto()
        INPUT_MODERATION = auto()

    event: QueueEvent = QueueEvent.STOP
    stopped_by: StopBy

    def get_stop_reason(self) -> str:
        """
        To stop reason
        """
        reason_mapping = {
            QueueStopEvent.StopBy.USER_MANUAL: "Stopped by user.",
            QueueStopEvent.StopBy.ANNOTATION_REPLY: "Stopped by annotation reply.",
            QueueStopEvent.StopBy.OUTPUT_MODERATION: "Stopped by output moderation.",
            QueueStopEvent.StopBy.INPUT_MODERATION: "Stopped by input moderation.",
        }

        return reason_mapping.get(self.stopped_by, "Stopped by unknown reason.")


class QueueMessage(BaseModel):
    """
    QueueMessage abstract entity
    """

    task_id: str
    app_mode: str
    event: AppQueueEvent


class MessageQueueMessage(QueueMessage):
    """
    MessageQueueMessage entity
    """

    message_id: str
    conversation_id: str


class WorkflowQueueMessage(QueueMessage):
    """
    WorkflowQueueMessage entity
    """

<<<<<<< HEAD
    pass
=======
    pass


class QueueParallelBranchRunStartedEvent(AppQueueEvent):
    """
    QueueParallelBranchRunStartedEvent entity
    """

    event: QueueEvent = QueueEvent.PARALLEL_BRANCH_RUN_STARTED

    parallel_id: str
    parallel_start_node_id: str
    parent_parallel_id: str | None = None
    """parent parallel id if node is in parallel"""
    parent_parallel_start_node_id: str | None = None
    """parent parallel start node id if node is in parallel"""
    in_iteration_id: str | None = None
    """iteration id if node is in iteration"""
    in_loop_id: str | None = None
    """loop id if node is in loop"""


class QueueParallelBranchRunSucceededEvent(AppQueueEvent):
    """
    QueueParallelBranchRunSucceededEvent entity
    """

    event: QueueEvent = QueueEvent.PARALLEL_BRANCH_RUN_SUCCEEDED

    parallel_id: str
    parallel_start_node_id: str
    parent_parallel_id: str | None = None
    """parent parallel id if node is in parallel"""
    parent_parallel_start_node_id: str | None = None
    """parent parallel start node id if node is in parallel"""
    in_iteration_id: str | None = None
    """iteration id if node is in iteration"""
    in_loop_id: str | None = None
    """loop id if node is in loop"""


class QueueParallelBranchRunFailedEvent(AppQueueEvent):
    """
    QueueParallelBranchRunFailedEvent entity
    """

    event: QueueEvent = QueueEvent.PARALLEL_BRANCH_RUN_FAILED

    parallel_id: str
    parallel_start_node_id: str
    parent_parallel_id: str | None = None
    """parent parallel id if node is in parallel"""
    parent_parallel_start_node_id: str | None = None
    """parent parallel start node id if node is in parallel"""
    in_iteration_id: str | None = None
    """iteration id if node is in iteration"""
    in_loop_id: str | None = None
    """loop id if node is in loop"""
    error: str
>>>>>>> bdd85b36
<|MERGE_RESOLUTION|>--- conflicted
+++ resolved
@@ -1,7 +1,7 @@
 from collections.abc import Mapping, Sequence
 from datetime import datetime
 from enum import StrEnum, auto
-from typing import Any
+from typing import Any, Optional
 
 from pydantic import BaseModel
 
@@ -75,10 +75,63 @@
     node_execution_id: str
     node_id: str
     node_type: NodeType
-<<<<<<< HEAD
-    node_title: str
-=======
-    node_data: BaseNodeData
+    node_title: str
+    start_at: datetime
+
+    node_run_index: int
+    inputs: Mapping[str, Any] | None = None
+    predecessor_node_id: str | None = None
+    metadata: Mapping[str, Any] | None = None
+
+
+class QueueIterationNextEvent(AppQueueEvent):
+    """
+    QueueIterationNextEvent entity
+    """
+
+    event: QueueEvent = QueueEvent.ITERATION_NEXT
+
+    index: int
+    node_execution_id: str
+    node_id: str
+    node_type: NodeType
+    node_title: str
+    node_run_index: int
+    output: Optional[Any] = None  # output for the current iteration
+
+
+class QueueIterationCompletedEvent(AppQueueEvent):
+    """
+    QueueIterationCompletedEvent entity
+    """
+
+    event: QueueEvent = QueueEvent.ITERATION_COMPLETED
+
+    node_execution_id: str
+    node_id: str
+    node_type: NodeType
+    node_title: str
+    start_at: datetime
+
+    node_run_index: int
+    inputs: Mapping[str, Any] | None = None
+    outputs: Mapping[str, Any] | None = None
+    metadata: Mapping[str, Any] | None = None
+    steps: int = 0
+
+    error: str | None = None
+
+
+class QueueLoopStartEvent(AppQueueEvent):
+    """
+    QueueLoopStartEvent entity
+    """
+
+    event: QueueEvent = QueueEvent.LOOP_START
+    node_execution_id: str
+    node_id: str
+    node_type: NodeType
+    node_title: str
     parallel_id: str | None = None
     """parallel id if node is in parallel"""
     parallel_start_node_id: str | None = None
@@ -87,7 +140,6 @@
     """parent parallel id if node is in parallel"""
     parent_parallel_start_node_id: str | None = None
     """parent parallel start node id if node is in parallel"""
->>>>>>> bdd85b36
     start_at: datetime
 
     node_run_index: int
@@ -96,23 +148,18 @@
     metadata: Mapping[str, Any] | None = None
 
 
-class QueueIterationNextEvent(AppQueueEvent):
-    """
-    QueueIterationNextEvent entity
-    """
-
-    event: QueueEvent = QueueEvent.ITERATION_NEXT
+class QueueLoopNextEvent(AppQueueEvent):
+    """
+    QueueLoopNextEvent entity
+    """
+
+    event: QueueEvent = QueueEvent.LOOP_NEXT
 
     index: int
     node_execution_id: str
     node_id: str
     node_type: NodeType
-<<<<<<< HEAD
-    node_title: str
-    node_run_index: int
-    output: Optional[Any] = None  # output for the current iteration
-=======
-    node_data: BaseNodeData
+    node_title: str
     parallel_id: str | None = None
     """parallel id if node is in parallel"""
     parallel_start_node_id: str | None = None
@@ -124,129 +171,21 @@
     parallel_mode_run_id: str | None = None
     """iteration run in parallel mode run id"""
     node_run_index: int
-    output: Any | None = None  # output for the current iteration
-    duration: float | None = None
->>>>>>> bdd85b36
-
-
-class QueueIterationCompletedEvent(AppQueueEvent):
-    """
-    QueueIterationCompletedEvent entity
-    """
-
-    event: QueueEvent = QueueEvent.ITERATION_COMPLETED
-
-    node_execution_id: str
-    node_id: str
-    node_type: NodeType
-<<<<<<< HEAD
-    node_title: str
-=======
-    node_data: BaseNodeData
-    parallel_id: str | None = None
-    """parallel id if node is in parallel"""
-    parallel_start_node_id: str | None = None
-    """parallel start node id if node is in parallel"""
-    parent_parallel_id: str | None = None
-    """parent parallel id if node is in parallel"""
-    parent_parallel_start_node_id: str | None = None
-    """parent parallel start node id if node is in parallel"""
->>>>>>> bdd85b36
-    start_at: datetime
-
-    node_run_index: int
-    inputs: Mapping[str, Any] | None = None
-    outputs: Mapping[str, Any] | None = None
-    metadata: Mapping[str, Any] | None = None
-    steps: int = 0
-
-    error: str | None = None
-
-
-class QueueLoopStartEvent(AppQueueEvent):
-    """
-    QueueLoopStartEvent entity
-    """
-
-    event: QueueEvent = QueueEvent.LOOP_START
-    node_execution_id: str
-    node_id: str
-    node_type: NodeType
-<<<<<<< HEAD
+    output: Optional[Any] = None  # output for the current loop
+
+
+class QueueLoopCompletedEvent(AppQueueEvent):
+    """
+    QueueLoopCompletedEvent entity
+    """
+
+    event: QueueEvent = QueueEvent.LOOP_COMPLETED
+
+    node_execution_id: str
+    node_id: str
+    node_type: NodeType
     node_title: str
     parallel_id: Optional[str] = None
-=======
-    node_data: BaseNodeData
-    parallel_id: str | None = None
->>>>>>> bdd85b36
-    """parallel id if node is in parallel"""
-    parallel_start_node_id: str | None = None
-    """parallel start node id if node is in parallel"""
-    parent_parallel_id: str | None = None
-    """parent parallel id if node is in parallel"""
-    parent_parallel_start_node_id: str | None = None
-    """parent parallel start node id if node is in parallel"""
-    start_at: datetime
-
-    node_run_index: int
-    inputs: Mapping[str, Any] | None = None
-    predecessor_node_id: str | None = None
-    metadata: Mapping[str, Any] | None = None
-
-
-class QueueLoopNextEvent(AppQueueEvent):
-    """
-    QueueLoopNextEvent entity
-    """
-
-    event: QueueEvent = QueueEvent.LOOP_NEXT
-
-    index: int
-    node_execution_id: str
-    node_id: str
-    node_type: NodeType
-<<<<<<< HEAD
-    node_title: str
-    parallel_id: Optional[str] = None
-=======
-    node_data: BaseNodeData
-    parallel_id: str | None = None
->>>>>>> bdd85b36
-    """parallel id if node is in parallel"""
-    parallel_start_node_id: str | None = None
-    """parallel start node id if node is in parallel"""
-    parent_parallel_id: str | None = None
-    """parent parallel id if node is in parallel"""
-    parent_parallel_start_node_id: str | None = None
-    """parent parallel start node id if node is in parallel"""
-    parallel_mode_run_id: str | None = None
-    """iteration run in parallel mode run id"""
-    node_run_index: int
-<<<<<<< HEAD
-    output: Optional[Any] = None  # output for the current loop
-=======
-    output: Any | None = None  # output for the current loop
-    duration: float | None = None
->>>>>>> bdd85b36
-
-
-class QueueLoopCompletedEvent(AppQueueEvent):
-    """
-    QueueLoopCompletedEvent entity
-    """
-
-    event: QueueEvent = QueueEvent.LOOP_COMPLETED
-
-    node_execution_id: str
-    node_id: str
-    node_type: NodeType
-<<<<<<< HEAD
-    node_title: str
-    parallel_id: Optional[str] = None
-=======
-    node_data: BaseNodeData
-    parallel_id: str | None = None
->>>>>>> bdd85b36
     """parallel id if node is in parallel"""
     parallel_start_node_id: str | None = None
     """parallel start node id if node is in parallel"""
@@ -394,7 +333,6 @@
     node_id: str
     node_title: str
     node_type: NodeType
-<<<<<<< HEAD
     node_run_index: int = 1  # FIXME(-LAN-): may not used
     predecessor_node_id: Optional[str] = None
     parallel_id: Optional[str] = None
@@ -406,11 +344,23 @@
     start_at: datetime
     parallel_mode_run_id: Optional[str] = None
     agent_strategy: Optional[AgentNodeStrategyInit] = None
-=======
-    node_data: BaseNodeData
-    node_run_index: int = 1
-    predecessor_node_id: str | None = None
-    parallel_id: str | None = None
+
+    # FIXME(-LAN-): only for ToolNode, need to refactor
+    provider_type: str  # should be a core.tools.entities.tool_entities.ToolProviderType
+    provider_id: str
+
+
+class QueueNodeSucceededEvent(AppQueueEvent):
+    """
+    QueueNodeSucceededEvent entity
+    """
+
+    event: QueueEvent = QueueEvent.NODE_SUCCEEDED
+
+    node_execution_id: str
+    node_id: str
+    node_type: NodeType
+    parallel_id: Optional[str] = None
     """parallel id if node is in parallel"""
     parallel_start_node_id: str | None = None
     """parallel start node id if node is in parallel"""
@@ -423,32 +373,57 @@
     in_loop_id: str | None = None
     """loop id if node is in loop"""
     start_at: datetime
-    parallel_mode_run_id: str | None = None
-    """iteration run in parallel mode run id"""
-    agent_strategy: AgentNodeStrategyInit | None = None
->>>>>>> bdd85b36
-
-    # FIXME(-LAN-): only for ToolNode, need to refactor
-    provider_type: str  # should be a core.tools.entities.tool_entities.ToolProviderType
-    provider_id: str
-
-
-class QueueNodeSucceededEvent(AppQueueEvent):
-    """
-    QueueNodeSucceededEvent entity
-    """
-
-    event: QueueEvent = QueueEvent.NODE_SUCCEEDED
-
-    node_execution_id: str
-    node_id: str
-    node_type: NodeType
-<<<<<<< HEAD
+
+    inputs: Mapping[str, Any] | None = None
+    process_data: Mapping[str, Any] | None = None
+    outputs: Mapping[str, Any] | None = None
+    execution_metadata: Mapping[WorkflowNodeExecutionMetadataKey, Any] | None = None
+
+    error: Optional[str] = None
+
+
+class QueueAgentLogEvent(AppQueueEvent):
+    """
+    QueueAgentLogEvent entity
+    """
+
+    event: QueueEvent = QueueEvent.AGENT_LOG
+    id: str
+    label: str
+    node_execution_id: str
+    parent_id: str | None = None
+    error: str | None = None
+    status: str
+    data: Mapping[str, Any]
+    metadata: Mapping[str, Any] | None = None
+    node_id: str
+
+
+class QueueNodeRetryEvent(QueueNodeStartedEvent):
+    """QueueNodeRetryEvent entity"""
+
+    event: QueueEvent = QueueEvent.RETRY
+
+    inputs: Mapping[str, Any] | None = None
+    process_data: Mapping[str, Any] | None = None
+    outputs: Mapping[str, Any] | None = None
+    execution_metadata: Mapping[WorkflowNodeExecutionMetadataKey, Any] | None = None
+
+    error: str
+    retry_index: int  # retry index
+
+
+class QueueNodeExceptionEvent(AppQueueEvent):
+    """
+    QueueNodeExceptionEvent entity
+    """
+
+    event: QueueEvent = QueueEvent.NODE_EXCEPTION
+
+    node_execution_id: str
+    node_id: str
+    node_type: NodeType
     parallel_id: Optional[str] = None
-=======
-    node_data: BaseNodeData
-    parallel_id: str | None = None
->>>>>>> bdd85b36
     """parallel id if node is in parallel"""
     parallel_start_node_id: str | None = None
     """parallel start node id if node is in parallel"""
@@ -467,53 +442,12 @@
     outputs: Mapping[str, Any] | None = None
     execution_metadata: Mapping[WorkflowNodeExecutionMetadataKey, Any] | None = None
 
-<<<<<<< HEAD
-    error: Optional[str] = None
-=======
-    error: str | None = None
-    """single iteration duration map"""
-    iteration_duration_map: dict[str, float] | None = None
-    """single loop duration map"""
-    loop_duration_map: dict[str, float] | None = None
->>>>>>> bdd85b36
-
-
-class QueueAgentLogEvent(AppQueueEvent):
-    """
-    QueueAgentLogEvent entity
-    """
-
-    event: QueueEvent = QueueEvent.AGENT_LOG
-    id: str
-    label: str
-    node_execution_id: str
-    parent_id: str | None = None
-    error: str | None = None
-    status: str
-    data: Mapping[str, Any]
-    metadata: Mapping[str, Any] | None = None
-    node_id: str
-
-
-class QueueNodeRetryEvent(QueueNodeStartedEvent):
-    """QueueNodeRetryEvent entity"""
-
-    event: QueueEvent = QueueEvent.RETRY
-
-    inputs: Mapping[str, Any] | None = None
-    process_data: Mapping[str, Any] | None = None
-    outputs: Mapping[str, Any] | None = None
-    execution_metadata: Mapping[WorkflowNodeExecutionMetadataKey, Any] | None = None
-
     error: str
-    retry_index: int  # retry index
-
-
-<<<<<<< HEAD
-=======
-class QueueNodeInIterationFailedEvent(AppQueueEvent):
-    """
-    QueueNodeInIterationFailedEvent entity
+
+
+class QueueNodeFailedEvent(AppQueueEvent):
+    """
+    QueueNodeFailedEvent entity
     """
 
     event: QueueEvent = QueueEvent.NODE_FAILED
@@ -521,125 +455,8 @@
     node_execution_id: str
     node_id: str
     node_type: NodeType
-    node_data: BaseNodeData
-    parallel_id: str | None = None
-    """parallel id if node is in parallel"""
-    parallel_start_node_id: str | None = None
-    """parallel start node id if node is in parallel"""
-    parent_parallel_id: str | None = None
-    """parent parallel id if node is in parallel"""
-    parent_parallel_start_node_id: str | None = None
-    """parent parallel start node id if node is in parallel"""
-    in_iteration_id: str | None = None
-    """iteration id if node is in iteration"""
-    in_loop_id: str | None = None
-    """loop id if node is in loop"""
-    start_at: datetime
-
-    inputs: Mapping[str, Any] | None = None
-    process_data: Mapping[str, Any] | None = None
-    outputs: Mapping[str, Any] | None = None
-    execution_metadata: Mapping[WorkflowNodeExecutionMetadataKey, Any] | None = None
-
-    error: str
-
-
-class QueueNodeInLoopFailedEvent(AppQueueEvent):
-    """
-    QueueNodeInLoopFailedEvent entity
-    """
-
-    event: QueueEvent = QueueEvent.NODE_FAILED
-
-    node_execution_id: str
-    node_id: str
-    node_type: NodeType
-    node_data: BaseNodeData
-    parallel_id: str | None = None
-    """parallel id if node is in parallel"""
-    parallel_start_node_id: str | None = None
-    """parallel start node id if node is in parallel"""
-    parent_parallel_id: str | None = None
-    """parent parallel id if node is in parallel"""
-    parent_parallel_start_node_id: str | None = None
-    """parent parallel start node id if node is in parallel"""
-    in_iteration_id: str | None = None
-    """iteration id if node is in iteration"""
-    in_loop_id: str | None = None
-    """loop id if node is in loop"""
-    start_at: datetime
-
-    inputs: Mapping[str, Any] | None = None
-    process_data: Mapping[str, Any] | None = None
-    outputs: Mapping[str, Any] | None = None
-    execution_metadata: Mapping[WorkflowNodeExecutionMetadataKey, Any] | None = None
-
-    error: str
-
-
->>>>>>> bdd85b36
-class QueueNodeExceptionEvent(AppQueueEvent):
-    """
-    QueueNodeExceptionEvent entity
-    """
-
-    event: QueueEvent = QueueEvent.NODE_EXCEPTION
-
-    node_execution_id: str
-    node_id: str
-    node_type: NodeType
-<<<<<<< HEAD
-    parallel_id: Optional[str] = None
-=======
-    node_data: BaseNodeData
-    parallel_id: str | None = None
->>>>>>> bdd85b36
-    """parallel id if node is in parallel"""
-    parallel_start_node_id: str | None = None
-    """parallel start node id if node is in parallel"""
-    parent_parallel_id: str | None = None
-    """parent parallel id if node is in parallel"""
-    parent_parallel_start_node_id: str | None = None
-    """parent parallel start node id if node is in parallel"""
-    in_iteration_id: str | None = None
-    """iteration id if node is in iteration"""
-    in_loop_id: str | None = None
-    """loop id if node is in loop"""
-    start_at: datetime
-
-    inputs: Mapping[str, Any] | None = None
-    process_data: Mapping[str, Any] | None = None
-    outputs: Mapping[str, Any] | None = None
-    execution_metadata: Mapping[WorkflowNodeExecutionMetadataKey, Any] | None = None
-
-    error: str
-
-
-class QueueNodeFailedEvent(AppQueueEvent):
-    """
-    QueueNodeFailedEvent entity
-    """
-
-    event: QueueEvent = QueueEvent.NODE_FAILED
-
-    node_execution_id: str
-    node_id: str
-    node_type: NodeType
-<<<<<<< HEAD
     parallel_id: Optional[str] = None
     in_iteration_id: Optional[str] = None
-=======
-    node_data: BaseNodeData
-    parallel_id: str | None = None
-    """parallel id if node is in parallel"""
-    parallel_start_node_id: str | None = None
-    """parallel start node id if node is in parallel"""
-    parent_parallel_id: str | None = None
-    """parent parallel id if node is in parallel"""
-    parent_parallel_start_node_id: str | None = None
-    """parent parallel start node id if node is in parallel"""
-    in_iteration_id: str | None = None
->>>>>>> bdd85b36
     """iteration id if node is in iteration"""
     in_loop_id: str | None = None
     """loop id if node is in loop"""
@@ -744,66 +561,4 @@
     WorkflowQueueMessage entity
     """
 
-<<<<<<< HEAD
-    pass
-=======
-    pass
-
-
-class QueueParallelBranchRunStartedEvent(AppQueueEvent):
-    """
-    QueueParallelBranchRunStartedEvent entity
-    """
-
-    event: QueueEvent = QueueEvent.PARALLEL_BRANCH_RUN_STARTED
-
-    parallel_id: str
-    parallel_start_node_id: str
-    parent_parallel_id: str | None = None
-    """parent parallel id if node is in parallel"""
-    parent_parallel_start_node_id: str | None = None
-    """parent parallel start node id if node is in parallel"""
-    in_iteration_id: str | None = None
-    """iteration id if node is in iteration"""
-    in_loop_id: str | None = None
-    """loop id if node is in loop"""
-
-
-class QueueParallelBranchRunSucceededEvent(AppQueueEvent):
-    """
-    QueueParallelBranchRunSucceededEvent entity
-    """
-
-    event: QueueEvent = QueueEvent.PARALLEL_BRANCH_RUN_SUCCEEDED
-
-    parallel_id: str
-    parallel_start_node_id: str
-    parent_parallel_id: str | None = None
-    """parent parallel id if node is in parallel"""
-    parent_parallel_start_node_id: str | None = None
-    """parent parallel start node id if node is in parallel"""
-    in_iteration_id: str | None = None
-    """iteration id if node is in iteration"""
-    in_loop_id: str | None = None
-    """loop id if node is in loop"""
-
-
-class QueueParallelBranchRunFailedEvent(AppQueueEvent):
-    """
-    QueueParallelBranchRunFailedEvent entity
-    """
-
-    event: QueueEvent = QueueEvent.PARALLEL_BRANCH_RUN_FAILED
-
-    parallel_id: str
-    parallel_start_node_id: str
-    parent_parallel_id: str | None = None
-    """parent parallel id if node is in parallel"""
-    parent_parallel_start_node_id: str | None = None
-    """parent parallel start node id if node is in parallel"""
-    in_iteration_id: str | None = None
-    """iteration id if node is in iteration"""
-    in_loop_id: str | None = None
-    """loop id if node is in loop"""
-    error: str
->>>>>>> bdd85b36
+    pass