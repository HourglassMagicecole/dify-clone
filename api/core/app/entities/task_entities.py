from collections.abc import Mapping, Sequence
from enum import Enum
from typing import Any, Optional

from pydantic import BaseModel, ConfigDict, Field

from core.model_runtime.entities.llm_entities import LLMResult, LLMUsage
from core.model_runtime.utils.encoders import jsonable_encoder
from core.rag.entities.citation_metadata import RetrievalSourceMetadata
from core.workflow.entities import AgentNodeStrategyInit
from core.workflow.enums import WorkflowNodeExecutionMetadataKey, WorkflowNodeExecutionStatus


class AnnotationReplyAccount(BaseModel):
    id: str
    name: str


class AnnotationReply(BaseModel):
    id: str
    account: AnnotationReplyAccount


class TaskStateMetadata(BaseModel):
    annotation_reply: AnnotationReply | None = None
    retriever_resources: Sequence[RetrievalSourceMetadata] = Field(default_factory=list)
    usage: LLMUsage | None = None


class TaskState(BaseModel):
    """
    TaskState entity
    """

    metadata: TaskStateMetadata = Field(default_factory=TaskStateMetadata)


class EasyUITaskState(TaskState):
    """
    EasyUITaskState entity
    """

    llm_result: LLMResult


class WorkflowTaskState(TaskState):
    """
    WorkflowTaskState entity
    """

    answer: str = ""


class StreamEvent(Enum):
    """
    Stream event
    """

    PING = "ping"
    ERROR = "error"
    MESSAGE = "message"
    MESSAGE_END = "message_end"
    TTS_MESSAGE = "tts_message"
    TTS_MESSAGE_END = "tts_message_end"
    MESSAGE_FILE = "message_file"
    MESSAGE_REPLACE = "message_replace"
    AGENT_THOUGHT = "agent_thought"
    AGENT_MESSAGE = "agent_message"
    WORKFLOW_STARTED = "workflow_started"
    WORKFLOW_FINISHED = "workflow_finished"
    NODE_STARTED = "node_started"
    NODE_FINISHED = "node_finished"
    NODE_RETRY = "node_retry"
    ITERATION_STARTED = "iteration_started"
    ITERATION_NEXT = "iteration_next"
    ITERATION_COMPLETED = "iteration_completed"
    LOOP_STARTED = "loop_started"
    LOOP_NEXT = "loop_next"
    LOOP_COMPLETED = "loop_completed"
    TEXT_CHUNK = "text_chunk"
    TEXT_REPLACE = "text_replace"
    AGENT_LOG = "agent_log"


class StreamResponse(BaseModel):
    """
    StreamResponse entity
    """

    event: StreamEvent
    task_id: str

    def to_dict(self):
        return jsonable_encoder(self)


class ErrorStreamResponse(StreamResponse):
    """
    ErrorStreamResponse entity
    """

    event: StreamEvent = StreamEvent.ERROR
    err: Exception
    model_config = ConfigDict(arbitrary_types_allowed=True)


class MessageStreamResponse(StreamResponse):
    """
    MessageStreamResponse entity
    """

    event: StreamEvent = StreamEvent.MESSAGE
    id: str
    answer: str
    from_variable_selector: Optional[list[str]] = None


class MessageAudioStreamResponse(StreamResponse):
    """
    MessageStreamResponse entity
    """

    event: StreamEvent = StreamEvent.TTS_MESSAGE
    audio: str


class MessageAudioEndStreamResponse(StreamResponse):
    """
    MessageStreamResponse entity
    """

    event: StreamEvent = StreamEvent.TTS_MESSAGE_END
    audio: str


class MessageEndStreamResponse(StreamResponse):
    """
    MessageEndStreamResponse entity
    """

    event: StreamEvent = StreamEvent.MESSAGE_END
    id: str
    metadata: dict = Field(default_factory=dict)
    files: Optional[Sequence[Mapping[str, Any]]] = None


class MessageFileStreamResponse(StreamResponse):
    """
    MessageFileStreamResponse entity
    """

    event: StreamEvent = StreamEvent.MESSAGE_FILE
    id: str
    type: str
    belongs_to: str
    url: str


class MessageReplaceStreamResponse(StreamResponse):
    """
    MessageReplaceStreamResponse entity
    """

    event: StreamEvent = StreamEvent.MESSAGE_REPLACE
    answer: str
    reason: str


class AgentThoughtStreamResponse(StreamResponse):
    """
    AgentThoughtStreamResponse entity
    """

    event: StreamEvent = StreamEvent.AGENT_THOUGHT
    id: str
    position: int
    thought: Optional[str] = None
    observation: Optional[str] = None
    tool: Optional[str] = None
    tool_labels: Optional[dict] = None
    tool_input: Optional[str] = None
    message_files: Optional[list[str]] = None


class AgentMessageStreamResponse(StreamResponse):
    """
    AgentMessageStreamResponse entity
    """

    event: StreamEvent = StreamEvent.AGENT_MESSAGE
    id: str
    answer: str


class WorkflowStartStreamResponse(StreamResponse):
    """
    WorkflowStartStreamResponse entity
    """

    class Data(BaseModel):
        """
        Data entity
        """

        id: str
        workflow_id: str
        inputs: Mapping[str, Any]
        created_at: int

    event: StreamEvent = StreamEvent.WORKFLOW_STARTED
    workflow_run_id: str
    data: Data


class WorkflowFinishStreamResponse(StreamResponse):
    """
    WorkflowFinishStreamResponse entity
    """

    class Data(BaseModel):
        """
        Data entity
        """

        id: str
        workflow_id: str
        status: str
        outputs: Optional[Mapping[str, Any]] = None
        error: Optional[str] = None
        elapsed_time: float
        total_tokens: int
        total_steps: int
        created_by: Optional[dict] = None
        created_at: int
        finished_at: int
        exceptions_count: Optional[int] = 0
        files: Optional[Sequence[Mapping[str, Any]]] = []

    event: StreamEvent = StreamEvent.WORKFLOW_FINISHED
    workflow_run_id: str
    data: Data


class NodeStartStreamResponse(StreamResponse):
    """
    NodeStartStreamResponse entity
    """

    class Data(BaseModel):
        """
        Data entity
        """

        id: str
        node_id: str
        node_type: str
        title: str
        index: int
        predecessor_node_id: Optional[str] = None
        inputs: Optional[Mapping[str, Any]] = None
        inputs_truncated: bool = False
        created_at: int
        extras: dict = Field(default_factory=dict)
        parallel_id: Optional[str] = None
        parallel_start_node_id: Optional[str] = None
        parent_parallel_id: Optional[str] = None
        parent_parallel_start_node_id: Optional[str] = None
        iteration_id: Optional[str] = None
        loop_id: Optional[str] = None
        parallel_run_id: Optional[str] = None
        agent_strategy: Optional[AgentNodeStrategyInit] = None

    event: StreamEvent = StreamEvent.NODE_STARTED
    workflow_run_id: str
    data: Data

    def to_ignore_detail_dict(self):
        return {
            "event": self.event.value,
            "task_id": self.task_id,
            "workflow_run_id": self.workflow_run_id,
            "data": {
                "id": self.data.id,
                "node_id": self.data.node_id,
                "node_type": self.data.node_type,
                "title": self.data.title,
                "index": self.data.index,
                "predecessor_node_id": self.data.predecessor_node_id,
                "inputs": None,
                "created_at": self.data.created_at,
                "extras": {},
                "parallel_id": self.data.parallel_id,
                "parallel_start_node_id": self.data.parallel_start_node_id,
                "parent_parallel_id": self.data.parent_parallel_id,
                "parent_parallel_start_node_id": self.data.parent_parallel_start_node_id,
                "iteration_id": self.data.iteration_id,
                "loop_id": self.data.loop_id,
            },
        }


class NodeFinishStreamResponse(StreamResponse):
    """
    NodeFinishStreamResponse entity
    """

    class Data(BaseModel):
        """
        Data entity
        """

        id: str
        node_id: str
        node_type: str
        title: str
        index: int
        predecessor_node_id: Optional[str] = None
        inputs: Optional[Mapping[str, Any]] = None
        inputs_truncated: bool = False
        process_data: Optional[Mapping[str, Any]] = None
        process_data_truncated: bool = False
        outputs: Optional[Mapping[str, Any]] = None
        outputs_truncated: bool = True
        status: str
        error: Optional[str] = None
        elapsed_time: float
        execution_metadata: Optional[Mapping[WorkflowNodeExecutionMetadataKey, Any]] = None
        created_at: int
        finished_at: int
        files: Optional[Sequence[Mapping[str, Any]]] = []
        parallel_id: Optional[str] = None
        parallel_start_node_id: Optional[str] = None
        parent_parallel_id: Optional[str] = None
        parent_parallel_start_node_id: Optional[str] = None
        iteration_id: Optional[str] = None
        loop_id: Optional[str] = None

    event: StreamEvent = StreamEvent.NODE_FINISHED
    workflow_run_id: str
    data: Data

    def to_ignore_detail_dict(self):
        return {
            "event": self.event.value,
            "task_id": self.task_id,
            "workflow_run_id": self.workflow_run_id,
            "data": {
                "id": self.data.id,
                "node_id": self.data.node_id,
                "node_type": self.data.node_type,
                "title": self.data.title,
                "index": self.data.index,
                "predecessor_node_id": self.data.predecessor_node_id,
                "inputs": None,
                "process_data": None,
                "outputs": None,
                "status": self.data.status,
                "error": None,
                "elapsed_time": self.data.elapsed_time,
                "execution_metadata": None,
                "created_at": self.data.created_at,
                "finished_at": self.data.finished_at,
                "files": [],
                "parallel_id": self.data.parallel_id,
                "parallel_start_node_id": self.data.parallel_start_node_id,
                "parent_parallel_id": self.data.parent_parallel_id,
                "parent_parallel_start_node_id": self.data.parent_parallel_start_node_id,
                "iteration_id": self.data.iteration_id,
                "loop_id": self.data.loop_id,
            },
        }


class NodeRetryStreamResponse(StreamResponse):
    """
    NodeFinishStreamResponse entity
    """

    class Data(BaseModel):
        """
        Data entity
        """

        id: str
        node_id: str
        node_type: str
        title: str
        index: int
        predecessor_node_id: Optional[str] = None
        inputs: Optional[Mapping[str, Any]] = None
        inputs_truncated: bool = False
        process_data: Optional[Mapping[str, Any]] = None
        process_data_truncated: bool = False
        outputs: Optional[Mapping[str, Any]] = None
        outputs_truncated: bool = False
        status: str
        error: Optional[str] = None
        elapsed_time: float
        execution_metadata: Optional[Mapping[WorkflowNodeExecutionMetadataKey, Any]] = None
        created_at: int
        finished_at: int
        files: Optional[Sequence[Mapping[str, Any]]] = []
        parallel_id: Optional[str] = None
        parallel_start_node_id: Optional[str] = None
        parent_parallel_id: Optional[str] = None
        parent_parallel_start_node_id: Optional[str] = None
        iteration_id: Optional[str] = None
        loop_id: Optional[str] = None
        retry_index: int = 0

    event: StreamEvent = StreamEvent.NODE_RETRY
    workflow_run_id: str
    data: Data

    def to_ignore_detail_dict(self):
        return {
            "event": self.event.value,
            "task_id": self.task_id,
            "workflow_run_id": self.workflow_run_id,
            "data": {
                "id": self.data.id,
                "node_id": self.data.node_id,
                "node_type": self.data.node_type,
                "title": self.data.title,
                "index": self.data.index,
                "predecessor_node_id": self.data.predecessor_node_id,
                "inputs": None,
                "process_data": None,
                "outputs": None,
                "status": self.data.status,
                "error": None,
                "elapsed_time": self.data.elapsed_time,
                "execution_metadata": None,
                "created_at": self.data.created_at,
                "finished_at": self.data.finished_at,
                "files": [],
                "parallel_id": self.data.parallel_id,
                "parallel_start_node_id": self.data.parallel_start_node_id,
                "parent_parallel_id": self.data.parent_parallel_id,
                "parent_parallel_start_node_id": self.data.parent_parallel_start_node_id,
                "iteration_id": self.data.iteration_id,
                "loop_id": self.data.loop_id,
                "retry_index": self.data.retry_index,
            },
        }


class IterationNodeStartStreamResponse(StreamResponse):
    """
    NodeStartStreamResponse entity
    """

    class Data(BaseModel):
        """
        Data entity
        """

        id: str
        node_id: str
        node_type: str
        title: str
        created_at: int
        extras: dict = Field(default_factory=dict)
        metadata: Mapping = {}
        inputs: Mapping = {}
<<<<<<< HEAD
        inputs_truncated: bool = False
        parallel_id: Optional[str] = None
        parallel_start_node_id: Optional[str] = None
=======
>>>>>>> 1e9bfd88

    event: StreamEvent = StreamEvent.ITERATION_STARTED
    workflow_run_id: str
    data: Data


class IterationNodeNextStreamResponse(StreamResponse):
    """
    NodeStartStreamResponse entity
    """

    class Data(BaseModel):
        """
        Data entity
        """

        id: str
        node_id: str
        node_type: str
        title: str
        index: int
        created_at: int
        extras: dict = Field(default_factory=dict)

    event: StreamEvent = StreamEvent.ITERATION_NEXT
    workflow_run_id: str
    data: Data


class IterationNodeCompletedStreamResponse(StreamResponse):
    """
    NodeCompletedStreamResponse entity
    """

    class Data(BaseModel):
        """
        Data entity
        """

        id: str
        node_id: str
        node_type: str
        title: str
        outputs: Optional[Mapping] = None
        outputs_truncated: bool = False
        created_at: int
        extras: Optional[dict] = None
        inputs: Optional[Mapping] = None
        inputs_truncated: bool = False
        status: WorkflowNodeExecutionStatus
        error: Optional[str] = None
        elapsed_time: float
        total_tokens: int
        execution_metadata: Optional[Mapping] = None
        finished_at: int
        steps: int

    event: StreamEvent = StreamEvent.ITERATION_COMPLETED
    workflow_run_id: str
    data: Data


class LoopNodeStartStreamResponse(StreamResponse):
    """
    NodeStartStreamResponse entity
    """

    class Data(BaseModel):
        """
        Data entity
        """

        id: str
        node_id: str
        node_type: str
        title: str
        created_at: int
        extras: dict = Field(default_factory=dict)
        metadata: Mapping = {}
        inputs: Mapping = {}
        inputs_truncated: bool = False
        parallel_id: Optional[str] = None
        parallel_start_node_id: Optional[str] = None

    event: StreamEvent = StreamEvent.LOOP_STARTED
    workflow_run_id: str
    data: Data


class LoopNodeNextStreamResponse(StreamResponse):
    """
    NodeStartStreamResponse entity
    """

    class Data(BaseModel):
        """
        Data entity
        """

        id: str
        node_id: str
        node_type: str
        title: str
        index: int
        created_at: int
        pre_loop_output: Optional[Any] = None
        extras: dict = Field(default_factory=dict)
        parallel_id: Optional[str] = None
        parallel_start_node_id: Optional[str] = None
        parallel_mode_run_id: Optional[str] = None

    event: StreamEvent = StreamEvent.LOOP_NEXT
    workflow_run_id: str
    data: Data


class LoopNodeCompletedStreamResponse(StreamResponse):
    """
    NodeCompletedStreamResponse entity
    """

    class Data(BaseModel):
        """
        Data entity
        """

        id: str
        node_id: str
        node_type: str
        title: str
        outputs: Optional[Mapping] = None
        outputs_truncated: bool = False
        created_at: int
        extras: Optional[dict] = None
        inputs: Optional[Mapping] = None
        inputs_truncated: bool = False
        status: WorkflowNodeExecutionStatus
        error: Optional[str] = None
        elapsed_time: float
        total_tokens: int
        execution_metadata: Optional[Mapping] = None
        finished_at: int
        steps: int
        parallel_id: Optional[str] = None
        parallel_start_node_id: Optional[str] = None

    event: StreamEvent = StreamEvent.LOOP_COMPLETED
    workflow_run_id: str
    data: Data


class TextChunkStreamResponse(StreamResponse):
    """
    TextChunkStreamResponse entity
    """

    class Data(BaseModel):
        """
        Data entity
        """

        text: str
        from_variable_selector: Optional[list[str]] = None

    event: StreamEvent = StreamEvent.TEXT_CHUNK
    data: Data


class TextReplaceStreamResponse(StreamResponse):
    """
    TextReplaceStreamResponse entity
    """

    class Data(BaseModel):
        """
        Data entity
        """

        text: str

    event: StreamEvent = StreamEvent.TEXT_REPLACE
    data: Data


class PingStreamResponse(StreamResponse):
    """
    PingStreamResponse entity
    """

    event: StreamEvent = StreamEvent.PING


class AppStreamResponse(BaseModel):
    """
    AppStreamResponse entity
    """

    stream_response: StreamResponse


class ChatbotAppStreamResponse(AppStreamResponse):
    """
    ChatbotAppStreamResponse entity
    """

    conversation_id: str
    message_id: str
    created_at: int


class CompletionAppStreamResponse(AppStreamResponse):
    """
    CompletionAppStreamResponse entity
    """

    message_id: str
    created_at: int


class WorkflowAppStreamResponse(AppStreamResponse):
    """
    WorkflowAppStreamResponse entity
    """

    workflow_run_id: Optional[str] = None


class AppBlockingResponse(BaseModel):
    """
    AppBlockingResponse entity
    """

    task_id: str

    def to_dict(self):
        return jsonable_encoder(self)


class ChatbotAppBlockingResponse(AppBlockingResponse):
    """
    ChatbotAppBlockingResponse entity
    """

    class Data(BaseModel):
        """
        Data entity
        """

        id: str
        mode: str
        conversation_id: str
        message_id: str
        answer: str
        metadata: dict = Field(default_factory=dict)
        created_at: int

    data: Data


class CompletionAppBlockingResponse(AppBlockingResponse):
    """
    CompletionAppBlockingResponse entity
    """

    class Data(BaseModel):
        """
        Data entity
        """

        id: str
        mode: str
        message_id: str
        answer: str
        metadata: dict = Field(default_factory=dict)
        created_at: int

    data: Data


class WorkflowAppBlockingResponse(AppBlockingResponse):
    """
    WorkflowAppBlockingResponse entity
    """

    class Data(BaseModel):
        """
        Data entity
        """

        id: str
        workflow_id: str
        status: str
        outputs: Optional[Mapping[str, Any]] = None
        error: Optional[str] = None
        elapsed_time: float
        total_tokens: int
        total_steps: int
        created_at: int
        finished_at: int

    workflow_run_id: str
    data: Data


class AgentLogStreamResponse(StreamResponse):
    """
    AgentLogStreamResponse entity
    """

    class Data(BaseModel):
        """
        Data entity
        """

        node_execution_id: str
        id: str
        label: str
        parent_id: str | None
        error: str | None
        status: str
        data: Mapping[str, Any]
        metadata: Optional[Mapping[str, Any]] = None
        node_id: str

    event: StreamEvent = StreamEvent.AGENT_LOG
    data: Data<|MERGE_RESOLUTION|>--- conflicted
+++ resolved
@@ -463,12 +463,7 @@
         extras: dict = Field(default_factory=dict)
         metadata: Mapping = {}
         inputs: Mapping = {}
-<<<<<<< HEAD
         inputs_truncated: bool = False
-        parallel_id: Optional[str] = None
-        parallel_start_node_id: Optional[str] = None
-=======
->>>>>>> 1e9bfd88
 
     event: StreamEvent = StreamEvent.ITERATION_STARTED
     workflow_run_id: str
