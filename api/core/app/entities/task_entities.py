--- conflicted
+++ resolved
@@ -1,11 +1,6 @@
 from collections.abc import Mapping, Sequence
-<<<<<<< HEAD
-from enum import Enum
+from enum import StrEnum, auto
 from typing import Any
-=======
-from enum import StrEnum, auto
-from typing import Any, Optional
->>>>>>> 1b0f92a3
 
 from pydantic import BaseModel, ConfigDict, Field
 
@@ -60,32 +55,6 @@
     Stream event
     """
 
-<<<<<<< HEAD
-    PING = "ping"
-    ERROR = "error"
-    MESSAGE = "message"
-    MESSAGE_END = "message_end"
-    TTS_MESSAGE = "tts_message"
-    TTS_MESSAGE_END = "tts_message_end"
-    MESSAGE_FILE = "message_file"
-    MESSAGE_REPLACE = "message_replace"
-    AGENT_THOUGHT = "agent_thought"
-    AGENT_MESSAGE = "agent_message"
-    WORKFLOW_STARTED = "workflow_started"
-    WORKFLOW_FINISHED = "workflow_finished"
-    NODE_STARTED = "node_started"
-    NODE_FINISHED = "node_finished"
-    NODE_RETRY = "node_retry"
-    ITERATION_STARTED = "iteration_started"
-    ITERATION_NEXT = "iteration_next"
-    ITERATION_COMPLETED = "iteration_completed"
-    LOOP_STARTED = "loop_started"
-    LOOP_NEXT = "loop_next"
-    LOOP_COMPLETED = "loop_completed"
-    TEXT_CHUNK = "text_chunk"
-    TEXT_REPLACE = "text_replace"
-    AGENT_LOG = "agent_log"
-=======
     PING = auto()
     ERROR = auto()
     MESSAGE = auto()
@@ -112,7 +81,6 @@
     TEXT_CHUNK = auto()
     TEXT_REPLACE = auto()
     AGENT_LOG = auto()
->>>>>>> 1b0f92a3
 
 
 class StreamResponse(BaseModel):
