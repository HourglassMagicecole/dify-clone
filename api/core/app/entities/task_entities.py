--- conflicted
+++ resolved
@@ -1,6 +1,6 @@
 from collections.abc import Mapping, Sequence
-from enum import StrEnum, auto
-from typing import Any
+from enum import StrEnum
+from typing import Any, Optional
 
 from pydantic import BaseModel, ConfigDict, Field
 
@@ -55,7 +55,6 @@
     Stream event
     """
 
-<<<<<<< HEAD
     PING = "ping"
     ERROR = "error"
     MESSAGE = "message"
@@ -80,34 +79,6 @@
     TEXT_CHUNK = "text_chunk"
     TEXT_REPLACE = "text_replace"
     AGENT_LOG = "agent_log"
-=======
-    PING = auto()
-    ERROR = auto()
-    MESSAGE = auto()
-    MESSAGE_END = auto()
-    TTS_MESSAGE = auto()
-    TTS_MESSAGE_END = auto()
-    MESSAGE_FILE = auto()
-    MESSAGE_REPLACE = auto()
-    AGENT_THOUGHT = auto()
-    AGENT_MESSAGE = auto()
-    WORKFLOW_STARTED = auto()
-    WORKFLOW_FINISHED = auto()
-    NODE_STARTED = auto()
-    NODE_FINISHED = auto()
-    NODE_RETRY = auto()
-    PARALLEL_BRANCH_STARTED = auto()
-    PARALLEL_BRANCH_FINISHED = auto()
-    ITERATION_STARTED = auto()
-    ITERATION_NEXT = auto()
-    ITERATION_COMPLETED = auto()
-    LOOP_STARTED = auto()
-    LOOP_NEXT = auto()
-    LOOP_COMPLETED = auto()
-    TEXT_CHUNK = auto()
-    TEXT_REPLACE = auto()
-    AGENT_LOG = auto()
->>>>>>> bdd85b36
 
 
 class StreamResponse(BaseModel):
@@ -281,14 +252,9 @@
         node_type: str
         title: str
         index: int
-<<<<<<< HEAD
         predecessor_node_id: Optional[str] = None
         inputs: Optional[Mapping[str, Any]] = None
         inputs_truncated: bool = False
-=======
-        predecessor_node_id: str | None = None
-        inputs: Mapping[str, Any] | None = None
->>>>>>> bdd85b36
         created_at: int
         extras: dict = Field(default_factory=dict)
         parallel_id: str | None = None
@@ -344,7 +310,6 @@
         node_type: str
         title: str
         index: int
-<<<<<<< HEAD
         predecessor_node_id: Optional[str] = None
         inputs: Optional[Mapping[str, Any]] = None
         inputs_truncated: bool = False
@@ -352,12 +317,6 @@
         process_data_truncated: bool = False
         outputs: Optional[Mapping[str, Any]] = None
         outputs_truncated: bool = True
-=======
-        predecessor_node_id: str | None = None
-        inputs: Mapping[str, Any] | None = None
-        process_data: Mapping[str, Any] | None = None
-        outputs: Mapping[str, Any] | None = None
->>>>>>> bdd85b36
         status: str
         error: str | None = None
         elapsed_time: float
@@ -423,7 +382,6 @@
         node_type: str
         title: str
         index: int
-<<<<<<< HEAD
         predecessor_node_id: Optional[str] = None
         inputs: Optional[Mapping[str, Any]] = None
         inputs_truncated: bool = False
@@ -431,12 +389,6 @@
         process_data_truncated: bool = False
         outputs: Optional[Mapping[str, Any]] = None
         outputs_truncated: bool = False
-=======
-        predecessor_node_id: str | None = None
-        inputs: Mapping[str, Any] | None = None
-        process_data: Mapping[str, Any] | None = None
-        outputs: Mapping[str, Any] | None = None
->>>>>>> bdd85b36
         status: str
         error: str | None = None
         elapsed_time: float
@@ -489,57 +441,6 @@
         }
 
 
-<<<<<<< HEAD
-=======
-class ParallelBranchStartStreamResponse(StreamResponse):
-    """
-    ParallelBranchStartStreamResponse entity
-    """
-
-    class Data(BaseModel):
-        """
-        Data entity
-        """
-
-        parallel_id: str
-        parallel_branch_id: str
-        parent_parallel_id: str | None = None
-        parent_parallel_start_node_id: str | None = None
-        iteration_id: str | None = None
-        loop_id: str | None = None
-        created_at: int
-
-    event: StreamEvent = StreamEvent.PARALLEL_BRANCH_STARTED
-    workflow_run_id: str
-    data: Data
-
-
-class ParallelBranchFinishedStreamResponse(StreamResponse):
-    """
-    ParallelBranchFinishedStreamResponse entity
-    """
-
-    class Data(BaseModel):
-        """
-        Data entity
-        """
-
-        parallel_id: str
-        parallel_branch_id: str
-        parent_parallel_id: str | None = None
-        parent_parallel_start_node_id: str | None = None
-        iteration_id: str | None = None
-        loop_id: str | None = None
-        status: str
-        error: str | None = None
-        created_at: int
-
-    event: StreamEvent = StreamEvent.PARALLEL_BRANCH_FINISHED
-    workflow_run_id: str
-    data: Data
-
-
->>>>>>> bdd85b36
 class IterationNodeStartStreamResponse(StreamResponse):
     """
     NodeStartStreamResponse entity
@@ -558,12 +459,7 @@
         extras: dict = Field(default_factory=dict)
         metadata: Mapping = {}
         inputs: Mapping = {}
-<<<<<<< HEAD
         inputs_truncated: bool = False
-=======
-        parallel_id: str | None = None
-        parallel_start_node_id: str | None = None
->>>>>>> bdd85b36
 
     event: StreamEvent = StreamEvent.ITERATION_STARTED
     workflow_run_id: str
@@ -586,16 +482,7 @@
         title: str
         index: int
         created_at: int
-<<<<<<< HEAD
         extras: dict = Field(default_factory=dict)
-=======
-        pre_iteration_output: Any | None = None
-        extras: dict = Field(default_factory=dict)
-        parallel_id: str | None = None
-        parallel_start_node_id: str | None = None
-        parallel_mode_run_id: str | None = None
-        duration: float | None = None
->>>>>>> bdd85b36
 
     event: StreamEvent = StreamEvent.ITERATION_NEXT
     workflow_run_id: str
@@ -616,19 +503,12 @@
         node_id: str
         node_type: str
         title: str
-<<<<<<< HEAD
         outputs: Optional[Mapping] = None
         outputs_truncated: bool = False
         created_at: int
         extras: Optional[dict] = None
         inputs: Optional[Mapping] = None
         inputs_truncated: bool = False
-=======
-        outputs: Mapping | None = None
-        created_at: int
-        extras: dict | None = None
-        inputs: Mapping | None = None
->>>>>>> bdd85b36
         status: WorkflowNodeExecutionStatus
         error: str | None = None
         elapsed_time: float
@@ -636,11 +516,6 @@
         execution_metadata: Mapping | None = None
         finished_at: int
         steps: int
-<<<<<<< HEAD
-=======
-        parallel_id: str | None = None
-        parallel_start_node_id: str | None = None
->>>>>>> bdd85b36
 
     event: StreamEvent = StreamEvent.ITERATION_COMPLETED
     workflow_run_id: str
@@ -665,14 +540,9 @@
         extras: dict = Field(default_factory=dict)
         metadata: Mapping = {}
         inputs: Mapping = {}
-<<<<<<< HEAD
         inputs_truncated: bool = False
         parallel_id: Optional[str] = None
         parallel_start_node_id: Optional[str] = None
-=======
-        parallel_id: str | None = None
-        parallel_start_node_id: str | None = None
->>>>>>> bdd85b36
 
     event: StreamEvent = StreamEvent.LOOP_STARTED
     workflow_run_id: str
@@ -697,16 +567,9 @@
         created_at: int
         pre_loop_output: Any | None = None
         extras: dict = Field(default_factory=dict)
-<<<<<<< HEAD
         parallel_id: Optional[str] = None
         parallel_start_node_id: Optional[str] = None
         parallel_mode_run_id: Optional[str] = None
-=======
-        parallel_id: str | None = None
-        parallel_start_node_id: str | None = None
-        parallel_mode_run_id: str | None = None
-        duration: float | None = None
->>>>>>> bdd85b36
 
     event: StreamEvent = StreamEvent.LOOP_NEXT
     workflow_run_id: str
@@ -727,19 +590,12 @@
         node_id: str
         node_type: str
         title: str
-<<<<<<< HEAD
         outputs: Optional[Mapping] = None
         outputs_truncated: bool = False
         created_at: int
         extras: Optional[dict] = None
         inputs: Optional[Mapping] = None
         inputs_truncated: bool = False
-=======
-        outputs: Mapping | None = None
-        created_at: int
-        extras: dict | None = None
-        inputs: Mapping | None = None
->>>>>>> bdd85b36
         status: WorkflowNodeExecutionStatus
         error: str | None = None
         elapsed_time: float
