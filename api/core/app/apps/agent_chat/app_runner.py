--- conflicted
+++ resolved
@@ -171,20 +171,7 @@
             return
 
         agent_entity = app_config.agent
-<<<<<<< HEAD
         assert agent_entity is not None
-=======
-        if not agent_entity:
-            raise ValueError("Agent entity not found")
-
-        # load tool variables
-        tool_conversation_variables = self._load_tool_variables(
-            conversation_id=conversation.id, user_id=application_generate_entity.user_id, tenant_id=app_config.tenant_id
-        )
-
-        # convert db variables to tool variables
-        tool_variables = self._convert_db_variables_to_tool_variables(tool_conversation_variables)
->>>>>>> cdaef30c
 
         # init model instance
         model_instance = ModelInstance(
@@ -204,12 +191,7 @@
         # change function call strategy based on LLM model
         llm_model = cast(LargeLanguageModel, model_instance.model_type_instance)
         model_schema = llm_model.get_model_schema(model_instance.model, model_instance.credentials)
-<<<<<<< HEAD
         assert model_schema is not None
-=======
-        if not model_schema or not model_schema.features:
-            raise ValueError("Model schema not found")
->>>>>>> cdaef30c
 
         if {ModelFeature.MULTI_TOOL_CALL, ModelFeature.TOOL_CALL}.intersection(model_schema.features or []):
             agent_entity.strategy = AgentEntity.Strategy.FUNCTION_CALLING
@@ -266,53 +248,6 @@
             agent=True,
         )
 
-<<<<<<< HEAD
-=======
-    def _load_tool_variables(self, conversation_id: str, user_id: str, tenant_id: str) -> ToolConversationVariables:
-        """
-        load tool variables from database
-        """
-        tool_variables: ToolConversationVariables | None = (
-            db.session.query(ToolConversationVariables)
-            .filter(
-                ToolConversationVariables.conversation_id == conversation_id,
-                ToolConversationVariables.tenant_id == tenant_id,
-            )
-            .first()
-        )
-
-        if tool_variables:
-            # save tool variables to session, so that we can update it later
-            db.session.add(tool_variables)
-        else:
-            # create new tool variables
-            tool_variables = ToolConversationVariables(
-                conversation_id=conversation_id,
-                user_id=user_id,
-                tenant_id=tenant_id,
-                variables_str="[]",
-            )
-            db.session.add(tool_variables)
-            db.session.commit()
-
-        return tool_variables
-
-    def _convert_db_variables_to_tool_variables(
-        self, db_variables: ToolConversationVariables
-    ) -> ToolRuntimeVariablePool:
-        """
-        convert db variables to tool variables
-        """
-        return ToolRuntimeVariablePool(
-            **{
-                "conversation_id": db_variables.conversation_id,
-                "user_id": db_variables.user_id,
-                "tenant_id": db_variables.tenant_id,
-                "pool": db_variables.variables,
-            }
-        )
-
->>>>>>> cdaef30c
     def _get_usage_of_all_agent_thoughts(
         self, model_config: ModelConfigWithCredentialsEntity, message: Message
     ) -> LLMUsage:
