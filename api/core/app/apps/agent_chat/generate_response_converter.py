--- conflicted
+++ resolved
@@ -50,14 +50,8 @@
         return response
 
     @classmethod
-<<<<<<< HEAD
     def convert_stream_full_response(cls, stream_response: Generator[ChatbotAppStreamResponse, None, None]) \
             -> Generator[dict | str, None, None]:
-=======
-    def convert_stream_full_response(
-        cls, stream_response: Generator[ChatbotAppStreamResponse, None, None]
-    ) -> Generator[str, None, None]:
->>>>>>> b6b1057a
         """
         Convert stream full response.
         :param stream_response: stream response
@@ -86,14 +80,8 @@
             yield response_chunk
 
     @classmethod
-<<<<<<< HEAD
     def convert_stream_simple_response(cls, stream_response: Generator[ChatbotAppStreamResponse, None, None]) \
             -> Generator[dict | str, None, None]:
-=======
-    def convert_stream_simple_response(
-        cls, stream_response: Generator[ChatbotAppStreamResponse, None, None]
-    ) -> Generator[str, None, None]:
->>>>>>> b6b1057a
         """
         Convert stream simple response.
         :param stream_response: stream response
