--- conflicted
+++ resolved
@@ -1,11 +1,7 @@
 import time
 from collections.abc import Mapping, Sequence
 from datetime import UTC, datetime
-<<<<<<< HEAD
-from typing import Any, Optional, Union
-=======
-from typing import Any, Union, cast
->>>>>>> bdd85b36
+from typing import Any, Union
 
 from sqlalchemy.orm import Session
 
