--- conflicted
+++ resolved
@@ -424,11 +424,7 @@
         return status
 
     @property
-<<<<<<< HEAD
     def data_source_info_dict(self) -> dict[str, Any]:
-=======
-    def data_source_info_dict(self) -> dict[str, Any] | None:
->>>>>>> 299141ae
         if self.data_source_info:
             try:
                 data_source_info_dict: dict[str, Any] = json.loads(self.data_source_info)
