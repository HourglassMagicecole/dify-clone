import json
import re
import uuid
from collections.abc import Mapping
from datetime import datetime
from enum import Enum
from typing import TYPE_CHECKING, Optional

if TYPE_CHECKING:
    from models.workflow import Workflow

from typing import Any, Literal

import sqlalchemy as sa
from flask import request
from flask_login import UserMixin
from sqlalchemy import Float, Index, PrimaryKeyConstraint, func, text
from sqlalchemy.orm import Mapped, mapped_column

from configs import dify_config
from core.file import FILE_MODEL_IDENTITY, File, FileTransferMethod, FileType
from core.file import helpers as file_helpers
from core.file.tool_file_parser import ToolFileParser
from extensions.ext_database import db
from libs.helper import generate_string
from models.base import Base
from models.enums import CreatedByRole

from .account import Account, Tenant
from .types import StringUUID


class DifySetup(Base):
    __tablename__ = "dify_setups"
    __table_args__ = (db.PrimaryKeyConstraint("version", name="dify_setup_pkey"),)

    version = db.Column(db.String(255), nullable=False)
    setup_at = db.Column(db.DateTime, nullable=False, server_default=db.text("CURRENT_TIMESTAMP(0)"))


class AppMode(str, Enum):
    COMPLETION = "completion"
    WORKFLOW = "workflow"
    CHAT = "chat"
    ADVANCED_CHAT = "advanced-chat"
    AGENT_CHAT = "agent-chat"
    CHANNEL = "channel"

    @classmethod
    def value_of(cls, value: str) -> "AppMode":
        """
        Get value of given mode.

        :param value: mode value
        :return: mode
        """
        for mode in cls:
            if mode.value == value:
                return mode
        raise ValueError(f"invalid mode value {value}")


class IconType(Enum):
    IMAGE = "image"
    EMOJI = "emoji"


class App(Base):
    __tablename__ = "apps"
    __table_args__ = (db.PrimaryKeyConstraint("id", name="app_pkey"), db.Index("app_tenant_id_idx", "tenant_id"))

    id = db.Column(StringUUID, server_default=db.text("uuid_generate_v4()"))
    tenant_id: Mapped[str] = db.Column(StringUUID, nullable=False)
    name = db.Column(db.String(255), nullable=False)
    description = db.Column(db.Text, nullable=False, server_default=db.text("''::character varying"))
    mode = db.Column(db.String(255), nullable=False)
    icon_type = db.Column(db.String(255), nullable=True)
    icon = db.Column(db.String(255))
    icon_background = db.Column(db.String(255))
    app_model_config_id = db.Column(StringUUID, nullable=True)
    workflow_id = db.Column(StringUUID, nullable=True)
    status = db.Column(db.String(255), nullable=False, server_default=db.text("'normal'::character varying"))
    enable_site = db.Column(db.Boolean, nullable=False)
    enable_api = db.Column(db.Boolean, nullable=False)
    api_rpm = db.Column(db.Integer, nullable=False, server_default=db.text("0"))
    api_rph = db.Column(db.Integer, nullable=False, server_default=db.text("0"))
    is_demo = db.Column(db.Boolean, nullable=False, server_default=db.text("false"))
    is_public = db.Column(db.Boolean, nullable=False, server_default=db.text("false"))
    is_universal = db.Column(db.Boolean, nullable=False, server_default=db.text("false"))
    tracing = db.Column(db.Text, nullable=True)
    max_active_requests = db.Column(db.Integer, nullable=True)
    created_by = db.Column(StringUUID, nullable=True)
    created_at = db.Column(db.DateTime, nullable=False, server_default=db.text("CURRENT_TIMESTAMP(0)"))
    updated_by = db.Column(StringUUID, nullable=True)
    updated_at = db.Column(db.DateTime, nullable=False, server_default=db.text("CURRENT_TIMESTAMP(0)"))
    use_icon_as_answer_icon = db.Column(db.Boolean, nullable=False, server_default=db.text("false"))

    @property
    def desc_or_prompt(self):
        if self.description:
            return self.description
        else:
            app_model_config = self.app_model_config
            if app_model_config:
                return app_model_config.pre_prompt
            else:
                return ""

    @property
    def site(self):
        site = db.session.query(Site).filter(Site.app_id == self.id).first()
        return site

    @property
    def app_model_config(self):
        if self.app_model_config_id:
            return db.session.query(AppModelConfig).filter(AppModelConfig.id == self.app_model_config_id).first()

        return None

    @property
    def workflow(self) -> Optional["Workflow"]:
        if self.workflow_id:
            from .workflow import Workflow

            return db.session.query(Workflow).filter(Workflow.id == self.workflow_id).first()

        return None

    @property
    def api_base_url(self):
        return (dify_config.SERVICE_API_URL or request.host_url.rstrip("/")) + "/v1"

    @property
    def tenant(self):
        tenant = db.session.query(Tenant).filter(Tenant.id == self.tenant_id).first()
        return tenant

    @property
    def is_agent(self) -> bool:
        app_model_config = self.app_model_config
        if not app_model_config:
            return False
        if not app_model_config.agent_mode:
            return False

        if app_model_config.agent_mode_dict.get("enabled", False) and app_model_config.agent_mode_dict.get(
            "strategy", ""
        ) in {"function_call", "react"}:
            self.mode = AppMode.AGENT_CHAT.value
            db.session.commit()
            return True
        return False

    @property
    def mode_compatible_with_agent(self) -> str:
        if self.mode == AppMode.CHAT.value and self.is_agent:
            return AppMode.AGENT_CHAT.value

        return self.mode

    @property
    def deleted_tools(self) -> list:
        # get agent mode tools
        app_model_config = self.app_model_config
        if not app_model_config:
            return []
        if not app_model_config.agent_mode:
            return []
        agent_mode = app_model_config.agent_mode_dict
        tools = agent_mode.get("tools", [])

        provider_ids = []

        for tool in tools:
            keys = list(tool.keys())
            if len(keys) >= 4:
                provider_type = tool.get("provider_type", "")
                provider_id = tool.get("provider_id", "")
                if provider_type == "api":
                    # check if provider id is a uuid string, if not, skip
                    try:
                        uuid.UUID(provider_id)
                    except Exception:
                        continue
                    provider_ids.append(provider_id)

        if not provider_ids:
            return []

        api_providers = db.session.execute(
            text("SELECT id FROM tool_api_providers WHERE id IN :provider_ids"), {"provider_ids": tuple(provider_ids)}
        ).fetchall()

        deleted_tools = []
        current_api_provider_ids = [str(api_provider.id) for api_provider in api_providers]

        for tool in tools:
            keys = list(tool.keys())
            if len(keys) >= 4:
                provider_type = tool.get("provider_type", "")
                provider_id = tool.get("provider_id", "")
                if provider_type == "api" and provider_id not in current_api_provider_ids:
                    deleted_tools.append(tool["tool_name"])

        return deleted_tools

    @property
    def tags(self):
        tags = (
            db.session.query(Tag)
            .join(TagBinding, Tag.id == TagBinding.tag_id)
            .filter(
                TagBinding.target_id == self.id,
                TagBinding.tenant_id == self.tenant_id,
                Tag.tenant_id == self.tenant_id,
                Tag.type == "app",
            )
            .all()
        )

        return tags or []


class AppModelConfig(Base):
    __tablename__ = "app_model_configs"
    __table_args__ = (db.PrimaryKeyConstraint("id", name="app_model_config_pkey"), db.Index("app_app_id_idx", "app_id"))

    id = db.Column(StringUUID, server_default=db.text("uuid_generate_v4()"))
    app_id = db.Column(StringUUID, nullable=False)
    provider = db.Column(db.String(255), nullable=True)
    model_id = db.Column(db.String(255), nullable=True)
    configs = db.Column(db.JSON, nullable=True)
    created_by = db.Column(StringUUID, nullable=True)
    created_at = db.Column(db.DateTime, nullable=False, server_default=db.text("CURRENT_TIMESTAMP(0)"))
    updated_by = db.Column(StringUUID, nullable=True)
    updated_at = db.Column(db.DateTime, nullable=False, server_default=db.text("CURRENT_TIMESTAMP(0)"))
    opening_statement = db.Column(db.Text)
    suggested_questions = db.Column(db.Text)
    suggested_questions_after_answer = db.Column(db.Text)
    speech_to_text = db.Column(db.Text)
    text_to_speech = db.Column(db.Text)
    more_like_this = db.Column(db.Text)
    model = db.Column(db.Text)
    user_input_form = db.Column(db.Text)
    dataset_query_variable = db.Column(db.String(255))
    pre_prompt = db.Column(db.Text)
    agent_mode = db.Column(db.Text)
    sensitive_word_avoidance = db.Column(db.Text)
    retriever_resource = db.Column(db.Text)
    prompt_type = db.Column(db.String(255), nullable=False, server_default=db.text("'simple'::character varying"))
    chat_prompt_config = db.Column(db.Text)
    completion_prompt_config = db.Column(db.Text)
    dataset_configs = db.Column(db.Text)
    external_data_tools = db.Column(db.Text)
    file_upload = db.Column(db.Text)

    @property
    def app(self):
        app = db.session.query(App).filter(App.id == self.app_id).first()
        return app

    @property
    def model_dict(self):
        return json.loads(self.model) if self.model else None

    @property
    def suggested_questions_list(self) -> list:
        return json.loads(self.suggested_questions) if self.suggested_questions else []

    @property
    def suggested_questions_after_answer_dict(self) -> dict:
        return (
            json.loads(self.suggested_questions_after_answer)
            if self.suggested_questions_after_answer
            else {"enabled": False}
        )

    @property
    def speech_to_text_dict(self) -> dict:
        return json.loads(self.speech_to_text) if self.speech_to_text else {"enabled": False}

    @property
    def text_to_speech_dict(self) -> dict:
        return json.loads(self.text_to_speech) if self.text_to_speech else {"enabled": False}

    @property
    def retriever_resource_dict(self) -> dict:
        return json.loads(self.retriever_resource) if self.retriever_resource else {"enabled": True}

    @property
    def annotation_reply_dict(self) -> dict:
        annotation_setting = (
            db.session.query(AppAnnotationSetting).filter(AppAnnotationSetting.app_id == self.app_id).first()
        )
        if annotation_setting:
            collection_binding_detail = annotation_setting.collection_binding_detail
            if not collection_binding_detail:
                raise ValueError("Collection binding detail not found")

            return {
                "id": annotation_setting.id,
                "enabled": True,
                "score_threshold": annotation_setting.score_threshold,
                "embedding_model": {
                    "embedding_provider_name": collection_binding_detail.provider_name,
                    "embedding_model_name": collection_binding_detail.model_name,
                },
            }

        else:
            return {"enabled": False}

    @property
    def more_like_this_dict(self) -> dict:
        return json.loads(self.more_like_this) if self.more_like_this else {"enabled": False}

    @property
    def sensitive_word_avoidance_dict(self) -> dict:
        return (
            json.loads(self.sensitive_word_avoidance)
            if self.sensitive_word_avoidance
            else {"enabled": False, "type": "", "configs": []}
        )

    @property
    def external_data_tools_list(self) -> list[dict]:
        return json.loads(self.external_data_tools) if self.external_data_tools else []

    @property
    def user_input_form_list(self):
        return json.loads(self.user_input_form) if self.user_input_form else []

    @property
    def agent_mode_dict(self) -> dict:
        return (
            json.loads(self.agent_mode)
            if self.agent_mode
            else {"enabled": False, "strategy": None, "tools": [], "prompt": None}
        )

    @property
    def chat_prompt_config_dict(self) -> dict:
        return json.loads(self.chat_prompt_config) if self.chat_prompt_config else {}

    @property
    def completion_prompt_config_dict(self) -> dict:
        return json.loads(self.completion_prompt_config) if self.completion_prompt_config else {}

    @property
    def dataset_configs_dict(self) -> dict:
        if self.dataset_configs:
            dataset_configs = json.loads(self.dataset_configs)
            if "retrieval_model" not in dataset_configs:
                return {"retrieval_model": "single"}
            else:
                return dataset_configs
        return {
            "retrieval_model": "multiple",
        }

    @property
    def file_upload_dict(self) -> dict:
        return (
            json.loads(self.file_upload)
            if self.file_upload
            else {
                "image": {
                    "enabled": False,
                    "number_limits": 3,
                    "detail": "high",
                    "transfer_methods": ["remote_url", "local_file"],
                }
            }
        )

    def to_dict(self) -> dict:
        return {
            "opening_statement": self.opening_statement,
            "suggested_questions": self.suggested_questions_list,
            "suggested_questions_after_answer": self.suggested_questions_after_answer_dict,
            "speech_to_text": self.speech_to_text_dict,
            "text_to_speech": self.text_to_speech_dict,
            "retriever_resource": self.retriever_resource_dict,
            "annotation_reply": self.annotation_reply_dict,
            "more_like_this": self.more_like_this_dict,
            "sensitive_word_avoidance": self.sensitive_word_avoidance_dict,
            "external_data_tools": self.external_data_tools_list,
            "model": self.model_dict,
            "user_input_form": self.user_input_form_list,
            "dataset_query_variable": self.dataset_query_variable,
            "pre_prompt": self.pre_prompt,
            "agent_mode": self.agent_mode_dict,
            "prompt_type": self.prompt_type,
            "chat_prompt_config": self.chat_prompt_config_dict,
            "completion_prompt_config": self.completion_prompt_config_dict,
            "dataset_configs": self.dataset_configs_dict,
            "file_upload": self.file_upload_dict,
        }

    def from_model_config_dict(self, model_config: Mapping[str, Any]):
        self.opening_statement = model_config.get("opening_statement")
        self.suggested_questions = (
            json.dumps(model_config["suggested_questions"]) if model_config.get("suggested_questions") else None
        )
        self.suggested_questions_after_answer = (
            json.dumps(model_config["suggested_questions_after_answer"])
            if model_config.get("suggested_questions_after_answer")
            else None
        )
        self.speech_to_text = json.dumps(model_config["speech_to_text"]) if model_config.get("speech_to_text") else None
        self.text_to_speech = json.dumps(model_config["text_to_speech"]) if model_config.get("text_to_speech") else None
        self.more_like_this = json.dumps(model_config["more_like_this"]) if model_config.get("more_like_this") else None
        self.sensitive_word_avoidance = (
            json.dumps(model_config["sensitive_word_avoidance"])
            if model_config.get("sensitive_word_avoidance")
            else None
        )
        self.external_data_tools = (
            json.dumps(model_config["external_data_tools"]) if model_config.get("external_data_tools") else None
        )
        self.model = json.dumps(model_config["model"]) if model_config.get("model") else None
        self.user_input_form = (
            json.dumps(model_config["user_input_form"]) if model_config.get("user_input_form") else None
        )
        self.dataset_query_variable = model_config.get("dataset_query_variable")
        self.pre_prompt = model_config["pre_prompt"]
        self.agent_mode = json.dumps(model_config["agent_mode"]) if model_config.get("agent_mode") else None
        self.retriever_resource = (
            json.dumps(model_config["retriever_resource"]) if model_config.get("retriever_resource") else None
        )
        self.prompt_type = model_config.get("prompt_type", "simple")
        self.chat_prompt_config = (
            json.dumps(model_config.get("chat_prompt_config")) if model_config.get("chat_prompt_config") else None
        )
        self.completion_prompt_config = (
            json.dumps(model_config.get("completion_prompt_config"))
            if model_config.get("completion_prompt_config")
            else None
        )
        self.dataset_configs = (
            json.dumps(model_config.get("dataset_configs")) if model_config.get("dataset_configs") else None
        )
        self.file_upload = json.dumps(model_config.get("file_upload")) if model_config.get("file_upload") else None
        return self

    def copy(self):
        new_app_model_config = AppModelConfig(
            id=self.id,
            app_id=self.app_id,
            opening_statement=self.opening_statement,
            suggested_questions=self.suggested_questions,
            suggested_questions_after_answer=self.suggested_questions_after_answer,
            speech_to_text=self.speech_to_text,
            text_to_speech=self.text_to_speech,
            more_like_this=self.more_like_this,
            sensitive_word_avoidance=self.sensitive_word_avoidance,
            external_data_tools=self.external_data_tools,
            model=self.model,
            user_input_form=self.user_input_form,
            dataset_query_variable=self.dataset_query_variable,
            pre_prompt=self.pre_prompt,
            agent_mode=self.agent_mode,
            retriever_resource=self.retriever_resource,
            prompt_type=self.prompt_type,
            chat_prompt_config=self.chat_prompt_config,
            completion_prompt_config=self.completion_prompt_config,
            dataset_configs=self.dataset_configs,
            file_upload=self.file_upload,
        )

        return new_app_model_config


class RecommendedApp(Base):
    __tablename__ = "recommended_apps"
    __table_args__ = (
        db.PrimaryKeyConstraint("id", name="recommended_app_pkey"),
        db.Index("recommended_app_app_id_idx", "app_id"),
        db.Index("recommended_app_is_listed_idx", "is_listed", "language"),
    )

    id = db.Column(StringUUID, primary_key=True, server_default=db.text("uuid_generate_v4()"))
    app_id = db.Column(StringUUID, nullable=False)
    description = db.Column(db.JSON, nullable=False)
    copyright = db.Column(db.String(255), nullable=False)
    privacy_policy = db.Column(db.String(255), nullable=False)
    custom_disclaimer: Mapped[str] = mapped_column(sa.TEXT, default="")
    category = db.Column(db.String(255), nullable=False)
    position = db.Column(db.Integer, nullable=False, default=0)
    is_listed = db.Column(db.Boolean, nullable=False, default=True)
    install_count = db.Column(db.Integer, nullable=False, default=0)
    language = db.Column(db.String(255), nullable=False, server_default=db.text("'en-US'::character varying"))
    created_at = db.Column(db.DateTime, nullable=False, server_default=db.text("CURRENT_TIMESTAMP(0)"))
    updated_at = db.Column(db.DateTime, nullable=False, server_default=db.text("CURRENT_TIMESTAMP(0)"))

    @property
    def app(self):
        app = db.session.query(App).filter(App.id == self.app_id).first()
        return app


class InstalledApp(Base):
    __tablename__ = "installed_apps"
    __table_args__ = (
        db.PrimaryKeyConstraint("id", name="installed_app_pkey"),
        db.Index("installed_app_tenant_id_idx", "tenant_id"),
        db.Index("installed_app_app_id_idx", "app_id"),
        db.UniqueConstraint("tenant_id", "app_id", name="unique_tenant_app"),
    )

    id = db.Column(StringUUID, server_default=db.text("uuid_generate_v4()"))
    tenant_id = db.Column(StringUUID, nullable=False)
    app_id = db.Column(StringUUID, nullable=False)
    app_owner_tenant_id = db.Column(StringUUID, nullable=False)
    position = db.Column(db.Integer, nullable=False, default=0)
    is_pinned = db.Column(db.Boolean, nullable=False, server_default=db.text("false"))
    last_used_at = db.Column(db.DateTime, nullable=True)
    created_at = db.Column(db.DateTime, nullable=False, server_default=db.text("CURRENT_TIMESTAMP(0)"))

    @property
    def app(self):
        app = db.session.query(App).filter(App.id == self.app_id).first()
        return app

    @property
    def tenant(self):
        tenant = db.session.query(Tenant).filter(Tenant.id == self.tenant_id).first()
        return tenant


class Conversation(Base):
    __tablename__ = "conversations"
    __table_args__ = (
        db.PrimaryKeyConstraint("id", name="conversation_pkey"),
        db.Index("conversation_app_from_user_idx", "app_id", "from_source", "from_end_user_id"),
    )

    id = db.Column(StringUUID, server_default=db.text("uuid_generate_v4()"))
    app_id = db.Column(StringUUID, nullable=False)
    app_model_config_id = db.Column(StringUUID, nullable=True)
    model_provider = db.Column(db.String(255), nullable=True)
    override_model_configs = db.Column(db.Text)
    model_id = db.Column(db.String(255), nullable=True)
    mode = db.Column(db.String(255), nullable=False)
    name = db.Column(db.String(255), nullable=False)
    summary = db.Column(db.Text)
    _inputs: Mapped[dict] = mapped_column("inputs", db.JSON)
    introduction = db.Column(db.Text)
    system_instruction = db.Column(db.Text)
    system_instruction_tokens = db.Column(db.Integer, nullable=False, server_default=db.text("0"))
    status = db.Column(db.String(255), nullable=False)
    invoke_from = db.Column(db.String(255), nullable=True)
    from_source = db.Column(db.String(255), nullable=False)
    from_end_user_id = db.Column(StringUUID)
    from_account_id = db.Column(StringUUID)
    read_at = db.Column(db.DateTime)
    read_account_id = db.Column(StringUUID)
    dialogue_count: Mapped[int] = mapped_column(default=0)
    created_at = db.Column(db.DateTime, nullable=False, server_default=db.text("CURRENT_TIMESTAMP(0)"))
    updated_at = db.Column(db.DateTime, nullable=False, server_default=db.text("CURRENT_TIMESTAMP(0)"))

    messages = db.relationship("Message", backref="conversation", lazy="select", passive_deletes="all")
    message_annotations = db.relationship(
        "MessageAnnotation", backref="conversation", lazy="select", passive_deletes="all"
    )

    is_deleted = db.Column(db.Boolean, nullable=False, server_default=db.text("false"))

    @property
    def inputs(self):
        inputs = self._inputs.copy()
        for key, value in inputs.items():
            if isinstance(value, dict) and value.get("dify_model_identity") == FILE_MODEL_IDENTITY:
                inputs[key] = File.model_validate(value)
            elif isinstance(value, list) and all(
                isinstance(item, dict) and item.get("dify_model_identity") == FILE_MODEL_IDENTITY for item in value
            ):
                inputs[key] = [File.model_validate(item) for item in value]
        return inputs

    @inputs.setter
    def inputs(self, value: Mapping[str, Any]):
        inputs = dict(value)
        for k, v in inputs.items():
            if isinstance(v, File):
                inputs[k] = v.model_dump()
            elif isinstance(v, list) and all(isinstance(item, File) for item in v):
                inputs[k] = [item.model_dump() for item in v]
        self._inputs = inputs

    @property
    def model_config(self):
        model_config = {}
        if self.mode == AppMode.ADVANCED_CHAT.value:
            if self.override_model_configs:
                override_model_configs = json.loads(self.override_model_configs)
                model_config = override_model_configs
        else:
            if self.override_model_configs:
                override_model_configs = json.loads(self.override_model_configs)

                if "model" in override_model_configs:
                    app_model_config = AppModelConfig()
                    app_model_config = app_model_config.from_model_config_dict(override_model_configs)
                    model_config = app_model_config.to_dict()
                else:
                    model_config["configs"] = override_model_configs
            else:
                app_model_config = (
                    db.session.query(AppModelConfig).filter(AppModelConfig.id == self.app_model_config_id).first()
                )

                if not app_model_config:
                    return {}

                model_config = app_model_config.to_dict()

        model_config["model_id"] = self.model_id
        model_config["provider"] = self.model_provider

        return model_config

    @property
    def summary_or_query(self):
        if self.summary:
            return self.summary
        else:
            first_message = self.first_message
            if first_message:
                return first_message.query
            else:
                return ""

    @property
    def annotated(self):
        return db.session.query(MessageAnnotation).filter(MessageAnnotation.conversation_id == self.id).count() > 0

    @property
    def annotation(self):
        return db.session.query(MessageAnnotation).filter(MessageAnnotation.conversation_id == self.id).first()

    @property
    def message_count(self):
        return db.session.query(Message).filter(Message.conversation_id == self.id).count()

    @property
    def user_feedback_stats(self):
        like = (
            db.session.query(MessageFeedback)
            .filter(
                MessageFeedback.conversation_id == self.id,
                MessageFeedback.from_source == "user",
                MessageFeedback.rating == "like",
            )
            .count()
        )

        dislike = (
            db.session.query(MessageFeedback)
            .filter(
                MessageFeedback.conversation_id == self.id,
                MessageFeedback.from_source == "user",
                MessageFeedback.rating == "dislike",
            )
            .count()
        )

        return {"like": like, "dislike": dislike}

    @property
    def admin_feedback_stats(self):
        like = (
            db.session.query(MessageFeedback)
            .filter(
                MessageFeedback.conversation_id == self.id,
                MessageFeedback.from_source == "admin",
                MessageFeedback.rating == "like",
            )
            .count()
        )

        dislike = (
            db.session.query(MessageFeedback)
            .filter(
                MessageFeedback.conversation_id == self.id,
                MessageFeedback.from_source == "admin",
                MessageFeedback.rating == "dislike",
            )
            .count()
        )

        return {"like": like, "dislike": dislike}

    @property
    def first_message(self):
        return db.session.query(Message).filter(Message.conversation_id == self.id).first()

    @property
    def app(self):
        return db.session.query(App).filter(App.id == self.app_id).first()

    @property
    def from_end_user_session_id(self):
        if self.from_end_user_id:
            end_user = db.session.query(EndUser).filter(EndUser.id == self.from_end_user_id).first()
            if end_user:
                return end_user.session_id

        return None

    @property
    def from_account_name(self):
        if self.from_account_id:
            account = db.session.query(Account).filter(Account.id == self.from_account_id).first()
            if account:
                return account.name

        return None

    @property
    def in_debug_mode(self):
        return self.override_model_configs is not None


class Message(Base):
    __tablename__ = "messages"
    __table_args__ = (
<<<<<<< HEAD
        PrimaryKeyConstraint("id", name="message_pkey"),
        Index("message_app_id_idx", "app_id", "created_at"),
        Index("message_conversation_id_idx", "conversation_id"),
        Index("message_end_user_idx", "app_id", "from_source", "from_end_user_id"),
        Index("message_account_idx", "app_id", "from_source", "from_account_id"),
        Index("message_workflow_run_id_idx", "conversation_id", "workflow_run_id"),
=======
        db.PrimaryKeyConstraint("id", name="message_pkey"),
        db.Index("message_app_id_idx", "app_id", "created_at"),
        db.Index("message_conversation_id_idx", "conversation_id"),
        db.Index("message_end_user_idx", "app_id", "from_source", "from_end_user_id"),
        db.Index("message_account_idx", "app_id", "from_source", "from_account_id"),
        db.Index("message_workflow_run_id_idx", "conversation_id", "workflow_run_id"),
        db.Index("message_created_at_idx", "created_at"),
>>>>>>> 84a3fe85
    )

    id = db.Column(StringUUID, server_default=db.text("uuid_generate_v4()"))
    app_id = db.Column(StringUUID, nullable=False)
    model_provider = db.Column(db.String(255), nullable=True)
    model_id = db.Column(db.String(255), nullable=True)
    override_model_configs = db.Column(db.Text)
    conversation_id = db.Column(StringUUID, db.ForeignKey("conversations.id"), nullable=False)
    _inputs: Mapped[dict] = mapped_column("inputs", db.JSON)
    query: Mapped[str] = db.Column(db.Text, nullable=False)
    message = db.Column(db.JSON, nullable=False)
    message_tokens = db.Column(db.Integer, nullable=False, server_default=db.text("0"))
    message_unit_price = db.Column(db.Numeric(10, 4), nullable=False)
    message_price_unit = db.Column(db.Numeric(10, 7), nullable=False, server_default=db.text("0.001"))
    answer: Mapped[str] = db.Column(db.Text, nullable=False)
    answer_tokens = db.Column(db.Integer, nullable=False, server_default=db.text("0"))
    answer_unit_price = db.Column(db.Numeric(10, 4), nullable=False)
    answer_price_unit = db.Column(db.Numeric(10, 7), nullable=False, server_default=db.text("0.001"))
    parent_message_id = db.Column(StringUUID, nullable=True)
    provider_response_latency = db.Column(db.Float, nullable=False, server_default=db.text("0"))
    total_price = db.Column(db.Numeric(10, 7))
    currency = db.Column(db.String(255), nullable=False)
    status = db.Column(db.String(255), nullable=False, server_default=db.text("'normal'::character varying"))
    error = db.Column(db.Text)
    message_metadata = db.Column(db.Text)
    invoke_from: Mapped[Optional[str]] = db.Column(db.String(255), nullable=True)
    from_source = db.Column(db.String(255), nullable=False)
    from_end_user_id: Mapped[Optional[str]] = db.Column(StringUUID)
    from_account_id: Mapped[Optional[str]] = db.Column(StringUUID)
    created_at = db.Column(db.DateTime, nullable=False, server_default=db.text("CURRENT_TIMESTAMP(0)"))
    updated_at = db.Column(db.DateTime, nullable=False, server_default=db.text("CURRENT_TIMESTAMP(0)"))
    agent_based = db.Column(db.Boolean, nullable=False, server_default=db.text("false"))
    workflow_run_id = db.Column(StringUUID)

    @property
    def inputs(self):
        inputs = self._inputs.copy()
        for key, value in inputs.items():
            if isinstance(value, dict) and value.get("dify_model_identity") == FILE_MODEL_IDENTITY:
                inputs[key] = File.model_validate(value)
            elif isinstance(value, list) and all(
                isinstance(item, dict) and item.get("dify_model_identity") == FILE_MODEL_IDENTITY for item in value
            ):
                inputs[key] = [File.model_validate(item) for item in value]
        return inputs

    @inputs.setter
    def inputs(self, value: Mapping[str, Any]):
        inputs = dict(value)
        for k, v in inputs.items():
            if isinstance(v, File):
                inputs[k] = v.model_dump()
            elif isinstance(v, list) and all(isinstance(item, File) for item in v):
                inputs[k] = [item.model_dump() for item in v]
        self._inputs = inputs

    @property
    def re_sign_file_url_answer(self) -> str:
        if not self.answer:
            return self.answer

        pattern = r"\[!?.*?\]\((((http|https):\/\/.+)?\/files\/(tools\/)?[\w-]+.*?timestamp=.*&nonce=.*&sign=.*)\)"
        matches = re.findall(pattern, self.answer)

        if not matches:
            return self.answer

        urls = [match[0] for match in matches]

        # remove duplicate urls
        urls = list(set(urls))

        if not urls:
            return self.answer

        re_sign_file_url_answer = self.answer
        for url in urls:
            if "files/tools" in url:
                # get tool file id
                tool_file_id_pattern = r"\/files\/tools\/([\.\w-]+)?\?timestamp="
                result = re.search(tool_file_id_pattern, url)
                if not result:
                    continue

                tool_file_id = result.group(1)

                # get extension
                if "." in tool_file_id:
                    split_result = tool_file_id.split(".")
                    extension = f".{split_result[-1]}"
                    if len(extension) > 10:
                        extension = ".bin"
                    tool_file_id = split_result[0]
                else:
                    extension = ".bin"

                if not tool_file_id:
                    continue

                sign_url = ToolFileParser.get_tool_file_manager().sign_file(
                    tool_file_id=tool_file_id, extension=extension
                )
            elif "file-preview" in url:
                # get upload file id
                upload_file_id_pattern = r"\/files\/([\w-]+)\/file-preview?\?timestamp="
                result = re.search(upload_file_id_pattern, url)
                if not result:
                    continue

                upload_file_id = result.group(1)
                if not upload_file_id:
                    continue
                sign_url = file_helpers.get_signed_file_url(upload_file_id)
            elif "image-preview" in url:
                # image-preview is deprecated, use file-preview instead
                upload_file_id_pattern = r"\/files\/([\w-]+)\/image-preview?\?timestamp="
                result = re.search(upload_file_id_pattern, url)
                if not result:
                    continue
                upload_file_id = result.group(1)
                if not upload_file_id:
                    continue
                sign_url = file_helpers.get_signed_file_url(upload_file_id)
            else:
                continue

            re_sign_file_url_answer = re_sign_file_url_answer.replace(url, sign_url)

        return re_sign_file_url_answer

    @property
    def user_feedback(self):
        feedback = (
            db.session.query(MessageFeedback)
            .filter(MessageFeedback.message_id == self.id, MessageFeedback.from_source == "user")
            .first()
        )
        return feedback

    @property
    def admin_feedback(self):
        feedback = (
            db.session.query(MessageFeedback)
            .filter(MessageFeedback.message_id == self.id, MessageFeedback.from_source == "admin")
            .first()
        )
        return feedback

    @property
    def feedbacks(self):
        feedbacks = db.session.query(MessageFeedback).filter(MessageFeedback.message_id == self.id).all()
        return feedbacks

    @property
    def annotation(self):
        annotation = db.session.query(MessageAnnotation).filter(MessageAnnotation.message_id == self.id).first()
        return annotation

    @property
    def annotation_hit_history(self):
        annotation_history = (
            db.session.query(AppAnnotationHitHistory).filter(AppAnnotationHitHistory.message_id == self.id).first()
        )
        if annotation_history:
            annotation = (
                db.session.query(MessageAnnotation)
                .filter(MessageAnnotation.id == annotation_history.annotation_id)
                .first()
            )
            return annotation
        return None

    @property
    def app_model_config(self):
        conversation = db.session.query(Conversation).filter(Conversation.id == self.conversation_id).first()
        if conversation:
            return (
                db.session.query(AppModelConfig).filter(AppModelConfig.id == conversation.app_model_config_id).first()
            )

        return None

    @property
    def in_debug_mode(self):
        return self.override_model_configs is not None

    @property
    def message_metadata_dict(self) -> dict:
        return json.loads(self.message_metadata) if self.message_metadata else {}

    @property
    def agent_thoughts(self):
        return (
            db.session.query(MessageAgentThought)
            .filter(MessageAgentThought.message_id == self.id)
            .order_by(MessageAgentThought.position.asc())
            .all()
        )

    @property
    def retriever_resources(self):
        return (
            db.session.query(DatasetRetrieverResource)
            .filter(DatasetRetrieverResource.message_id == self.id)
            .order_by(DatasetRetrieverResource.position.asc())
            .all()
        )

    @property
    def message_files(self):
        from factories import file_factory

        message_files = db.session.query(MessageFile).filter(MessageFile.message_id == self.id).all()
        current_app = db.session.query(App).filter(App.id == self.app_id).first()
        if not current_app:
            raise ValueError(f"App {self.app_id} not found")

        files: list[File] = []
        for message_file in message_files:
            if message_file.transfer_method == "local_file":
                if message_file.upload_file_id is None:
                    raise ValueError(f"MessageFile {message_file.id} is a local file but has no upload_file_id")
                file = file_factory.build_from_mapping(
                    mapping={
                        "id": message_file.id,
                        "upload_file_id": message_file.upload_file_id,
                        "transfer_method": message_file.transfer_method,
                        "type": message_file.type,
                    },
                    tenant_id=current_app.tenant_id,
                )
            elif message_file.transfer_method == "remote_url":
                if message_file.url is None:
                    raise ValueError(f"MessageFile {message_file.id} is a remote url but has no url")
                file = file_factory.build_from_mapping(
                    mapping={
                        "id": message_file.id,
                        "type": message_file.type,
                        "transfer_method": message_file.transfer_method,
                        "url": message_file.url,
                    },
                    tenant_id=current_app.tenant_id,
                )
            elif message_file.transfer_method == "tool_file":
                if message_file.upload_file_id is None:
                    assert message_file.url is not None
                    message_file.upload_file_id = message_file.url.split("/")[-1].split(".")[0]
                mapping = {
                    "id": message_file.id,
                    "type": message_file.type,
                    "transfer_method": message_file.transfer_method,
                    "tool_file_id": message_file.upload_file_id,
                }
                file = file_factory.build_from_mapping(
                    mapping=mapping,
                    tenant_id=current_app.tenant_id,
                )
            else:
                raise ValueError(
                    f"MessageFile {message_file.id} has an invalid transfer_method {message_file.transfer_method}"
                )
            files.append(file)

        result = [
            {"belongs_to": message_file.belongs_to, **file.to_dict()}
            for (file, message_file) in zip(files, message_files)
        ]

        db.session.commit()
        return result

    @property
    def workflow_run(self):
        if self.workflow_run_id:
            from .workflow import WorkflowRun

            return db.session.query(WorkflowRun).filter(WorkflowRun.id == self.workflow_run_id).first()

        return None

    def to_dict(self) -> dict:
        return {
            "id": self.id,
            "app_id": self.app_id,
            "conversation_id": self.conversation_id,
            "inputs": self.inputs,
            "query": self.query,
            "message": self.message,
            "answer": self.answer,
            "status": self.status,
            "error": self.error,
            "message_metadata": self.message_metadata_dict,
            "from_source": self.from_source,
            "from_end_user_id": self.from_end_user_id,
            "from_account_id": self.from_account_id,
            "created_at": self.created_at.isoformat(),
            "updated_at": self.updated_at.isoformat(),
            "agent_based": self.agent_based,
            "workflow_run_id": self.workflow_run_id,
        }

    @classmethod
    def from_dict(cls, data: dict):
        return cls(
            id=data["id"],
            app_id=data["app_id"],
            conversation_id=data["conversation_id"],
            inputs=data["inputs"],
            query=data["query"],
            message=data["message"],
            answer=data["answer"],
            status=data["status"],
            error=data["error"],
            message_metadata=json.dumps(data["message_metadata"]),
            from_source=data["from_source"],
            from_end_user_id=data["from_end_user_id"],
            from_account_id=data["from_account_id"],
            created_at=data["created_at"],
            updated_at=data["updated_at"],
            agent_based=data["agent_based"],
            workflow_run_id=data["workflow_run_id"],
        )


class MessageFeedback(Base):
    __tablename__ = "message_feedbacks"
    __table_args__ = (
        db.PrimaryKeyConstraint("id", name="message_feedback_pkey"),
        db.Index("message_feedback_app_idx", "app_id"),
        db.Index("message_feedback_message_idx", "message_id", "from_source"),
        db.Index("message_feedback_conversation_idx", "conversation_id", "from_source", "rating"),
    )

    id = db.Column(StringUUID, server_default=db.text("uuid_generate_v4()"))
    app_id = db.Column(StringUUID, nullable=False)
    conversation_id = db.Column(StringUUID, nullable=False)
    message_id = db.Column(StringUUID, nullable=False)
    rating = db.Column(db.String(255), nullable=False)
    content = db.Column(db.Text)
    from_source = db.Column(db.String(255), nullable=False)
    from_end_user_id = db.Column(StringUUID)
    from_account_id = db.Column(StringUUID)
    created_at = db.Column(db.DateTime, nullable=False, server_default=db.text("CURRENT_TIMESTAMP(0)"))
    updated_at = db.Column(db.DateTime, nullable=False, server_default=db.text("CURRENT_TIMESTAMP(0)"))

    @property
    def from_account(self):
        account = db.session.query(Account).filter(Account.id == self.from_account_id).first()
        return account


class MessageFile(Base):
    __tablename__ = "message_files"
    __table_args__ = (
        db.PrimaryKeyConstraint("id", name="message_file_pkey"),
        db.Index("message_file_message_idx", "message_id"),
        db.Index("message_file_created_by_idx", "created_by"),
    )

    def __init__(
        self,
        *,
        message_id: str,
        type: FileType,
        transfer_method: FileTransferMethod,
        url: str | None = None,
        belongs_to: Literal["user", "assistant"] | None = None,
        upload_file_id: str | None = None,
        created_by_role: CreatedByRole,
        created_by: str,
    ):
        self.message_id = message_id
        self.type = type
        self.transfer_method = transfer_method
        self.url = url
        self.belongs_to = belongs_to
        self.upload_file_id = upload_file_id
        self.created_by_role = created_by_role.value
        self.created_by = created_by

    id: Mapped[str] = db.Column(StringUUID, server_default=db.text("uuid_generate_v4()"))
    message_id: Mapped[str] = db.Column(StringUUID, nullable=False)
    type: Mapped[str] = db.Column(db.String(255), nullable=False)
    transfer_method: Mapped[str] = db.Column(db.String(255), nullable=False)
    url: Mapped[Optional[str]] = db.Column(db.Text, nullable=True)
    belongs_to: Mapped[Optional[str]] = db.Column(db.String(255), nullable=True)
    upload_file_id: Mapped[Optional[str]] = db.Column(StringUUID, nullable=True)
    created_by_role: Mapped[str] = db.Column(db.String(255), nullable=False)
    created_by: Mapped[str] = db.Column(StringUUID, nullable=False)
    created_at: Mapped[datetime] = db.Column(
        db.DateTime, nullable=False, server_default=db.text("CURRENT_TIMESTAMP(0)")
    )


class MessageAnnotation(Base):
    __tablename__ = "message_annotations"
    __table_args__ = (
        db.PrimaryKeyConstraint("id", name="message_annotation_pkey"),
        db.Index("message_annotation_app_idx", "app_id"),
        db.Index("message_annotation_conversation_idx", "conversation_id"),
        db.Index("message_annotation_message_idx", "message_id"),
    )

    id = db.Column(StringUUID, server_default=db.text("uuid_generate_v4()"))
    app_id = db.Column(StringUUID, nullable=False)
    conversation_id = db.Column(StringUUID, db.ForeignKey("conversations.id"), nullable=True)
    message_id = db.Column(StringUUID, nullable=True)
    question = db.Column(db.Text, nullable=True)
    content = db.Column(db.Text, nullable=False)
    hit_count = db.Column(db.Integer, nullable=False, server_default=db.text("0"))
    account_id = db.Column(StringUUID, nullable=False)
    created_at = db.Column(db.DateTime, nullable=False, server_default=db.text("CURRENT_TIMESTAMP(0)"))
    updated_at = db.Column(db.DateTime, nullable=False, server_default=db.text("CURRENT_TIMESTAMP(0)"))

    @property
    def account(self):
        account = db.session.query(Account).filter(Account.id == self.account_id).first()
        return account

    @property
    def annotation_create_account(self):
        account = db.session.query(Account).filter(Account.id == self.account_id).first()
        return account


class AppAnnotationHitHistory(Base):
    __tablename__ = "app_annotation_hit_histories"
    __table_args__ = (
        db.PrimaryKeyConstraint("id", name="app_annotation_hit_histories_pkey"),
        db.Index("app_annotation_hit_histories_app_idx", "app_id"),
        db.Index("app_annotation_hit_histories_account_idx", "account_id"),
        db.Index("app_annotation_hit_histories_annotation_idx", "annotation_id"),
        db.Index("app_annotation_hit_histories_message_idx", "message_id"),
    )

    id = db.Column(StringUUID, server_default=db.text("uuid_generate_v4()"))
    app_id = db.Column(StringUUID, nullable=False)
    annotation_id = db.Column(StringUUID, nullable=False)
    source = db.Column(db.Text, nullable=False)
    question = db.Column(db.Text, nullable=False)
    account_id = db.Column(StringUUID, nullable=False)
    created_at = db.Column(db.DateTime, nullable=False, server_default=db.text("CURRENT_TIMESTAMP(0)"))
    score = db.Column(Float, nullable=False, server_default=db.text("0"))
    message_id = db.Column(StringUUID, nullable=False)
    annotation_question = db.Column(db.Text, nullable=False)
    annotation_content = db.Column(db.Text, nullable=False)

    @property
    def account(self):
        account = (
            db.session.query(Account)
            .join(MessageAnnotation, MessageAnnotation.account_id == Account.id)
            .filter(MessageAnnotation.id == self.annotation_id)
            .first()
        )
        return account

    @property
    def annotation_create_account(self):
        account = db.session.query(Account).filter(Account.id == self.account_id).first()
        return account


class AppAnnotationSetting(Base):
    __tablename__ = "app_annotation_settings"
    __table_args__ = (
        db.PrimaryKeyConstraint("id", name="app_annotation_settings_pkey"),
        db.Index("app_annotation_settings_app_idx", "app_id"),
    )

    id = db.Column(StringUUID, server_default=db.text("uuid_generate_v4()"))
    app_id = db.Column(StringUUID, nullable=False)
    score_threshold = db.Column(Float, nullable=False, server_default=db.text("0"))
    collection_binding_id = db.Column(StringUUID, nullable=False)
    created_user_id = db.Column(StringUUID, nullable=False)
    created_at = db.Column(db.DateTime, nullable=False, server_default=db.text("CURRENT_TIMESTAMP(0)"))
    updated_user_id = db.Column(StringUUID, nullable=False)
    updated_at = db.Column(db.DateTime, nullable=False, server_default=db.text("CURRENT_TIMESTAMP(0)"))

    @property
    def created_account(self):
        account = (
            db.session.query(Account)
            .join(AppAnnotationSetting, AppAnnotationSetting.created_user_id == Account.id)
            .filter(AppAnnotationSetting.id == self.annotation_id)
            .first()
        )
        return account

    @property
    def updated_account(self):
        account = (
            db.session.query(Account)
            .join(AppAnnotationSetting, AppAnnotationSetting.updated_user_id == Account.id)
            .filter(AppAnnotationSetting.id == self.annotation_id)
            .first()
        )
        return account

    @property
    def collection_binding_detail(self):
        from .dataset import DatasetCollectionBinding

        collection_binding_detail = (
            db.session.query(DatasetCollectionBinding)
            .filter(DatasetCollectionBinding.id == self.collection_binding_id)
            .first()
        )
        return collection_binding_detail


class OperationLog(Base):
    __tablename__ = "operation_logs"
    __table_args__ = (
        db.PrimaryKeyConstraint("id", name="operation_log_pkey"),
        db.Index("operation_log_account_action_idx", "tenant_id", "account_id", "action"),
    )

    id = db.Column(StringUUID, server_default=db.text("uuid_generate_v4()"))
    tenant_id = db.Column(StringUUID, nullable=False)
    account_id = db.Column(StringUUID, nullable=False)
    action = db.Column(db.String(255), nullable=False)
    content = db.Column(db.JSON)
    created_at = db.Column(db.DateTime, nullable=False, server_default=db.text("CURRENT_TIMESTAMP(0)"))
    created_ip = db.Column(db.String(255), nullable=False)
    updated_at = db.Column(db.DateTime, nullable=False, server_default=db.text("CURRENT_TIMESTAMP(0)"))


class EndUser(Base, UserMixin):
    __tablename__ = "end_users"
    __table_args__ = (
        db.PrimaryKeyConstraint("id", name="end_user_pkey"),
        db.Index("end_user_session_id_idx", "session_id", "type"),
        db.Index("end_user_tenant_session_id_idx", "tenant_id", "session_id", "type"),
    )

    id = db.Column(StringUUID, server_default=db.text("uuid_generate_v4()"))
    tenant_id = db.Column(StringUUID, nullable=False)
    app_id = db.Column(StringUUID, nullable=True)
    type = db.Column(db.String(255), nullable=False)
    external_user_id = db.Column(db.String(255), nullable=True)
    name = db.Column(db.String(255))
    is_anonymous = db.Column(db.Boolean, nullable=False, server_default=db.text("true"))
    session_id = db.Column(db.String(255), nullable=False)
    created_at = db.Column(db.DateTime, nullable=False, server_default=db.text("CURRENT_TIMESTAMP(0)"))
    updated_at = db.Column(db.DateTime, nullable=False, server_default=db.text("CURRENT_TIMESTAMP(0)"))


class Site(Base):
    __tablename__ = "sites"
    __table_args__ = (
        db.PrimaryKeyConstraint("id", name="site_pkey"),
        db.Index("site_app_id_idx", "app_id"),
        db.Index("site_code_idx", "code", "status"),
    )

    id = db.Column(StringUUID, server_default=db.text("uuid_generate_v4()"))
    app_id = db.Column(StringUUID, nullable=False)
    title = db.Column(db.String(255), nullable=False)
    icon_type = db.Column(db.String(255), nullable=True)
    icon = db.Column(db.String(255))
    icon_background = db.Column(db.String(255))
    description = db.Column(db.Text)
    default_language = db.Column(db.String(255), nullable=False)
    chat_color_theme = db.Column(db.String(255))
    chat_color_theme_inverted = db.Column(db.Boolean, nullable=False, server_default=db.text("false"))
    copyright = db.Column(db.String(255))
    privacy_policy = db.Column(db.String(255))
    show_workflow_steps = db.Column(db.Boolean, nullable=False, server_default=db.text("true"))
    use_icon_as_answer_icon = db.Column(db.Boolean, nullable=False, server_default=db.text("false"))
    _custom_disclaimer: Mapped[str] = mapped_column("custom_disclaimer", sa.TEXT, default="")
    customize_domain = db.Column(db.String(255))
    customize_token_strategy = db.Column(db.String(255), nullable=False)
    prompt_public = db.Column(db.Boolean, nullable=False, server_default=db.text("false"))
    status = db.Column(db.String(255), nullable=False, server_default=db.text("'normal'::character varying"))
    created_by = db.Column(StringUUID, nullable=True)
    created_at = db.Column(db.DateTime, nullable=False, server_default=db.text("CURRENT_TIMESTAMP(0)"))
    updated_by = db.Column(StringUUID, nullable=True)
    updated_at = db.Column(db.DateTime, nullable=False, server_default=db.text("CURRENT_TIMESTAMP(0)"))
    code = db.Column(db.String(255))

    @property
    def custom_disclaimer(self):
        return self._custom_disclaimer

    @custom_disclaimer.setter
    def custom_disclaimer(self, value: str):
        if len(value) > 512:
            raise ValueError("Custom disclaimer cannot exceed 512 characters.")
        self._custom_disclaimer = value

    @staticmethod
    def generate_code(n):
        while True:
            result = generate_string(n)
            while db.session.query(Site).filter(Site.code == result).count() > 0:
                result = generate_string(n)

            return result

    @property
    def app_base_url(self):
        return dify_config.APP_WEB_URL or request.url_root.rstrip("/")


class ApiToken(Base):
    __tablename__ = "api_tokens"
    __table_args__ = (
        db.PrimaryKeyConstraint("id", name="api_token_pkey"),
        db.Index("api_token_app_id_type_idx", "app_id", "type"),
        db.Index("api_token_token_idx", "token", "type"),
        db.Index("api_token_tenant_idx", "tenant_id", "type"),
    )

    id = db.Column(StringUUID, server_default=db.text("uuid_generate_v4()"))
    app_id = db.Column(StringUUID, nullable=True)
    tenant_id = db.Column(StringUUID, nullable=True)
    type = db.Column(db.String(16), nullable=False)
    token = db.Column(db.String(255), nullable=False)
    last_used_at = db.Column(db.DateTime, nullable=True)
    created_at = db.Column(db.DateTime, nullable=False, server_default=db.text("CURRENT_TIMESTAMP(0)"))

    @staticmethod
    def generate_api_key(prefix, n):
        while True:
            result = prefix + generate_string(n)
            while db.session.query(ApiToken).filter(ApiToken.token == result).count() > 0:
                result = prefix + generate_string(n)

            return result


class UploadFile(Base):
    __tablename__ = "upload_files"
    __table_args__ = (
        db.PrimaryKeyConstraint("id", name="upload_file_pkey"),
        db.Index("upload_file_tenant_idx", "tenant_id"),
    )

    id: Mapped[str] = db.Column(StringUUID, server_default=db.text("uuid_generate_v4()"))
    tenant_id: Mapped[str] = db.Column(StringUUID, nullable=False)
    storage_type: Mapped[str] = db.Column(db.String(255), nullable=False)
    key: Mapped[str] = db.Column(db.String(255), nullable=False)
    name: Mapped[str] = db.Column(db.String(255), nullable=False)
    size: Mapped[int] = db.Column(db.Integer, nullable=False)
    extension: Mapped[str] = db.Column(db.String(255), nullable=False)
    mime_type: Mapped[str] = db.Column(db.String(255), nullable=True)
    created_by_role: Mapped[str] = db.Column(
        db.String(255), nullable=False, server_default=db.text("'account'::character varying")
    )
    created_by: Mapped[str] = db.Column(StringUUID, nullable=False)
    created_at: Mapped[datetime] = db.Column(
        db.DateTime, nullable=False, server_default=db.text("CURRENT_TIMESTAMP(0)")
    )
    used: Mapped[bool] = db.Column(db.Boolean, nullable=False, server_default=db.text("false"))
    used_by: Mapped[str | None] = db.Column(StringUUID, nullable=True)
    used_at: Mapped[datetime | None] = db.Column(db.DateTime, nullable=True)
    hash: Mapped[str | None] = db.Column(db.String(255), nullable=True)
    source_url: Mapped[str] = mapped_column(sa.TEXT, default="")

    def __init__(
        self,
        *,
        tenant_id: str,
        storage_type: str,
        key: str,
        name: str,
        size: int,
        extension: str,
        mime_type: str,
        created_by_role: CreatedByRole,
        created_by: str,
        created_at: datetime,
        used: bool,
        used_by: str | None = None,
        used_at: datetime | None = None,
        hash: str | None = None,
        source_url: str = "",
    ):
        self.tenant_id = tenant_id
        self.storage_type = storage_type
        self.key = key
        self.name = name
        self.size = size
        self.extension = extension
        self.mime_type = mime_type
        self.created_by_role = created_by_role.value
        self.created_by = created_by
        self.created_at = created_at
        self.used = used
        self.used_by = used_by
        self.used_at = used_at
        self.hash = hash
        self.source_url = source_url


class ApiRequest(Base):
    __tablename__ = "api_requests"
    __table_args__ = (
        db.PrimaryKeyConstraint("id", name="api_request_pkey"),
        db.Index("api_request_token_idx", "tenant_id", "api_token_id"),
    )

    id = db.Column(StringUUID, nullable=False, server_default=db.text("uuid_generate_v4()"))
    tenant_id = db.Column(StringUUID, nullable=False)
    api_token_id = db.Column(StringUUID, nullable=False)
    path = db.Column(db.String(255), nullable=False)
    request = db.Column(db.Text, nullable=True)
    response = db.Column(db.Text, nullable=True)
    ip = db.Column(db.String(255), nullable=False)
    created_at = db.Column(db.DateTime, nullable=False, server_default=db.text("CURRENT_TIMESTAMP(0)"))


class MessageChain(Base):
    __tablename__ = "message_chains"
    __table_args__ = (
        db.PrimaryKeyConstraint("id", name="message_chain_pkey"),
        db.Index("message_chain_message_id_idx", "message_id"),
    )

    id = db.Column(StringUUID, nullable=False, server_default=db.text("uuid_generate_v4()"))
    message_id = db.Column(StringUUID, nullable=False)
    type = db.Column(db.String(255), nullable=False)
    input = db.Column(db.Text, nullable=True)
    output = db.Column(db.Text, nullable=True)
    created_at = db.Column(db.DateTime, nullable=False, server_default=db.func.current_timestamp())


class MessageAgentThought(Base):
    __tablename__ = "message_agent_thoughts"
    __table_args__ = (
        db.PrimaryKeyConstraint("id", name="message_agent_thought_pkey"),
        db.Index("message_agent_thought_message_id_idx", "message_id"),
        db.Index("message_agent_thought_message_chain_id_idx", "message_chain_id"),
    )

    id = db.Column(StringUUID, nullable=False, server_default=db.text("uuid_generate_v4()"))
    message_id = db.Column(StringUUID, nullable=False)
    message_chain_id = db.Column(StringUUID, nullable=True)
    position = db.Column(db.Integer, nullable=False)
    thought = db.Column(db.Text, nullable=True)
    tool = db.Column(db.Text, nullable=True)
    tool_labels_str = db.Column(db.Text, nullable=False, server_default=db.text("'{}'::text"))
    tool_meta_str = db.Column(db.Text, nullable=False, server_default=db.text("'{}'::text"))
    tool_input = db.Column(db.Text, nullable=True)
    observation = db.Column(db.Text, nullable=True)
    # plugin_id = db.Column(StringUUID, nullable=True)  ## for future design
    tool_process_data = db.Column(db.Text, nullable=True)
    message = db.Column(db.Text, nullable=True)
    message_token = db.Column(db.Integer, nullable=True)
    message_unit_price = db.Column(db.Numeric, nullable=True)
    message_price_unit = db.Column(db.Numeric(10, 7), nullable=False, server_default=db.text("0.001"))
    message_files = db.Column(db.Text, nullable=True)
    answer = db.Column(db.Text, nullable=True)
    answer_token = db.Column(db.Integer, nullable=True)
    answer_unit_price = db.Column(db.Numeric, nullable=True)
    answer_price_unit = db.Column(db.Numeric(10, 7), nullable=False, server_default=db.text("0.001"))
    tokens = db.Column(db.Integer, nullable=True)
    total_price = db.Column(db.Numeric, nullable=True)
    currency = db.Column(db.String, nullable=True)
    latency = db.Column(db.Float, nullable=True)
    created_by_role = db.Column(db.String, nullable=False)
    created_by = db.Column(StringUUID, nullable=False)
    created_at = db.Column(db.DateTime, nullable=False, server_default=db.func.current_timestamp())

    @property
    def files(self) -> list:
        if self.message_files:
            return json.loads(self.message_files)
        else:
            return []

    @property
    def tools(self) -> list[str]:
        return self.tool.split(";") if self.tool else []

    @property
    def tool_labels(self) -> dict:
        try:
            if self.tool_labels_str:
                return json.loads(self.tool_labels_str)
            else:
                return {}
        except Exception as e:
            return {}

    @property
    def tool_meta(self) -> dict:
        try:
            if self.tool_meta_str:
                return json.loads(self.tool_meta_str)
            else:
                return {}
        except Exception as e:
            return {}

    @property
    def tool_inputs_dict(self) -> dict:
        tools = self.tools
        try:
            if self.tool_input:
                data = json.loads(self.tool_input)
                result = {}
                for tool in tools:
                    if tool in data:
                        result[tool] = data[tool]
                    else:
                        if len(tools) == 1:
                            result[tool] = data
                        else:
                            result[tool] = {}
                return result
            else:
                return {tool: {} for tool in tools}
        except Exception as e:
            return {}

    @property
    def tool_outputs_dict(self):
        tools = self.tools
        try:
            if self.observation:
                data = json.loads(self.observation)
                result = {}
                for tool in tools:
                    if tool in data:
                        result[tool] = data[tool]
                    else:
                        if len(tools) == 1:
                            result[tool] = data
                        else:
                            result[tool] = {}
                return result
            else:
                return {tool: {} for tool in tools}
        except Exception as e:
            if self.observation:
                return dict.fromkeys(tools, self.observation)


class DatasetRetrieverResource(Base):
    __tablename__ = "dataset_retriever_resources"
    __table_args__ = (
        db.PrimaryKeyConstraint("id", name="dataset_retriever_resource_pkey"),
        db.Index("dataset_retriever_resource_message_id_idx", "message_id"),
    )

    id = db.Column(StringUUID, nullable=False, server_default=db.text("uuid_generate_v4()"))
    message_id = db.Column(StringUUID, nullable=False)
    position = db.Column(db.Integer, nullable=False)
    dataset_id = db.Column(StringUUID, nullable=False)
    dataset_name = db.Column(db.Text, nullable=False)
    document_id = db.Column(StringUUID, nullable=True)
    document_name = db.Column(db.Text, nullable=False)
    data_source_type = db.Column(db.Text, nullable=True)
    segment_id = db.Column(StringUUID, nullable=True)
    score = db.Column(db.Float, nullable=True)
    content = db.Column(db.Text, nullable=False)
    hit_count = db.Column(db.Integer, nullable=True)
    word_count = db.Column(db.Integer, nullable=True)
    segment_position = db.Column(db.Integer, nullable=True)
    index_node_hash = db.Column(db.Text, nullable=True)
    retriever_from = db.Column(db.Text, nullable=False)
    created_by = db.Column(StringUUID, nullable=False)
    created_at = db.Column(db.DateTime, nullable=False, server_default=db.func.current_timestamp())


class Tag(Base):
    __tablename__ = "tags"
    __table_args__ = (
        db.PrimaryKeyConstraint("id", name="tag_pkey"),
        db.Index("tag_type_idx", "type"),
        db.Index("tag_name_idx", "name"),
    )

    TAG_TYPE_LIST = ["knowledge", "app"]

    id = db.Column(StringUUID, server_default=db.text("uuid_generate_v4()"))
    tenant_id = db.Column(StringUUID, nullable=True)
    type = db.Column(db.String(16), nullable=False)
    name = db.Column(db.String(255), nullable=False)
    created_by = db.Column(StringUUID, nullable=False)
    created_at = db.Column(db.DateTime, nullable=False, server_default=db.text("CURRENT_TIMESTAMP(0)"))


class TagBinding(Base):
    __tablename__ = "tag_bindings"
    __table_args__ = (
        db.PrimaryKeyConstraint("id", name="tag_binding_pkey"),
        db.Index("tag_bind_target_id_idx", "target_id"),
        db.Index("tag_bind_tag_id_idx", "tag_id"),
    )

    id = db.Column(StringUUID, server_default=db.text("uuid_generate_v4()"))
    tenant_id = db.Column(StringUUID, nullable=True)
    tag_id = db.Column(StringUUID, nullable=True)
    target_id = db.Column(StringUUID, nullable=True)
    created_by = db.Column(StringUUID, nullable=False)
    created_at = db.Column(db.DateTime, nullable=False, server_default=db.text("CURRENT_TIMESTAMP(0)"))


class TraceAppConfig(Base):
    __tablename__ = "trace_app_config"
    __table_args__ = (
        db.PrimaryKeyConstraint("id", name="tracing_app_config_pkey"),
        db.Index("trace_app_config_app_id_idx", "app_id"),
    )

    id = db.Column(StringUUID, server_default=db.text("uuid_generate_v4()"))
    app_id = db.Column(StringUUID, nullable=False)
    tracing_provider = db.Column(db.String(255), nullable=True)
    tracing_config = db.Column(db.JSON, nullable=True)
    created_at = db.Column(db.DateTime, nullable=False, server_default=func.now())
    updated_at = db.Column(db.DateTime, nullable=False, server_default=func.now(), onupdate=func.now())
    is_active = db.Column(db.Boolean, nullable=False, server_default=db.text("true"))

    @property
    def tracing_config_dict(self):
        return self.tracing_config or {}

    @property
    def tracing_config_str(self):
        return json.dumps(self.tracing_config_dict)

    def to_dict(self):
        return {
            "id": self.id,
            "app_id": self.app_id,
            "tracing_provider": self.tracing_provider,
            "tracing_config": self.tracing_config_dict,
            "is_active": self.is_active,
            "created_at": str(self.created_at) if self.created_at else None,
            "updated_at": str(self.updated_at) if self.updated_at else None,
        }<|MERGE_RESOLUTION|>--- conflicted
+++ resolved
@@ -726,22 +726,13 @@
 class Message(Base):
     __tablename__ = "messages"
     __table_args__ = (
-<<<<<<< HEAD
         PrimaryKeyConstraint("id", name="message_pkey"),
         Index("message_app_id_idx", "app_id", "created_at"),
         Index("message_conversation_id_idx", "conversation_id"),
         Index("message_end_user_idx", "app_id", "from_source", "from_end_user_id"),
         Index("message_account_idx", "app_id", "from_source", "from_account_id"),
         Index("message_workflow_run_id_idx", "conversation_id", "workflow_run_id"),
-=======
-        db.PrimaryKeyConstraint("id", name="message_pkey"),
-        db.Index("message_app_id_idx", "app_id", "created_at"),
-        db.Index("message_conversation_id_idx", "conversation_id"),
-        db.Index("message_end_user_idx", "app_id", "from_source", "from_end_user_id"),
-        db.Index("message_account_idx", "app_id", "from_source", "from_account_id"),
-        db.Index("message_workflow_run_id_idx", "conversation_id", "workflow_run_id"),
-        db.Index("message_created_at_idx", "created_at"),
->>>>>>> 84a3fe85
+        Index("message_created_at_idx", "created_at"),
     )
 
     id = db.Column(StringUUID, server_default=db.text("uuid_generate_v4()"))
