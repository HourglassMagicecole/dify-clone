import json
from datetime import datetime
<<<<<<< HEAD
from typing import TYPE_CHECKING, Any, cast
=======
from typing import Optional, cast
>>>>>>> a78339a0
from urllib.parse import urlparse

import sqlalchemy as sa
from deprecated import deprecated
from sqlalchemy import ForeignKey, String, func
from sqlalchemy.orm import Mapped, mapped_column

from core.helper import encrypter
from core.tools.entities.common_entities import I18nObject
from core.tools.entities.tool_bundle import ApiToolBundle
from core.tools.entities.tool_entities import ApiProviderSchemaType, WorkflowToolParameterConfiguration
from models.base import Base, TypeBase

from .engine import db
from .model import Account, App, Tenant
from .types import StringUUID

if TYPE_CHECKING:
    from core.mcp.types import Tool as MCPTool
    from core.tools.entities.common_entities import I18nObject
    from core.tools.entities.tool_bundle import ApiToolBundle
    from core.tools.entities.tool_entities import ApiProviderSchemaType, WorkflowToolParameterConfiguration


# system level tool oauth client params (client_id, client_secret, etc.)
class ToolOAuthSystemClient(TypeBase):
    __tablename__ = "tool_oauth_system_clients"
    __table_args__ = (
        sa.PrimaryKeyConstraint("id", name="tool_oauth_system_client_pkey"),
        sa.UniqueConstraint("plugin_id", "provider", name="tool_oauth_system_client_plugin_id_provider_idx"),
    )

    id: Mapped[str] = mapped_column(StringUUID, server_default=sa.text("uuid_generate_v4()"), init=False)
    plugin_id: Mapped[str] = mapped_column(String(512), nullable=False)
    provider: Mapped[str] = mapped_column(String(255), nullable=False)
    # oauth params of the tool provider
    encrypted_oauth_params: Mapped[str] = mapped_column(sa.Text, nullable=False)


# tenant level tool oauth client params (client_id, client_secret, etc.)
class ToolOAuthTenantClient(Base):
    __tablename__ = "tool_oauth_tenant_clients"
    __table_args__ = (
        sa.PrimaryKeyConstraint("id", name="tool_oauth_tenant_client_pkey"),
        sa.UniqueConstraint("tenant_id", "plugin_id", "provider", name="unique_tool_oauth_tenant_client"),
    )

    id: Mapped[str] = mapped_column(StringUUID, server_default=sa.text("uuid_generate_v4()"))
    # tenant id
    tenant_id: Mapped[str] = mapped_column(StringUUID, nullable=False)
    plugin_id: Mapped[str] = mapped_column(String(512), nullable=False)
    provider: Mapped[str] = mapped_column(String(255), nullable=False)
    enabled: Mapped[bool] = mapped_column(sa.Boolean, nullable=False, server_default=sa.text("true"))
    # oauth params of the tool provider
    encrypted_oauth_params: Mapped[str] = mapped_column(sa.Text, nullable=False)

    @property
    def oauth_params(self):
        return cast(dict, json.loads(self.encrypted_oauth_params or "{}"))


class BuiltinToolProvider(Base):
    """
    This table stores the tool provider information for built-in tools for each tenant.
    """

    __tablename__ = "tool_builtin_providers"
    __table_args__ = (
        sa.PrimaryKeyConstraint("id", name="tool_builtin_provider_pkey"),
        sa.UniqueConstraint("tenant_id", "provider", "name", name="unique_builtin_tool_provider"),
    )

    # id of the tool provider
    id: Mapped[str] = mapped_column(StringUUID, server_default=sa.text("uuid_generate_v4()"))
    name: Mapped[str] = mapped_column(
        String(256), nullable=False, server_default=sa.text("'API KEY 1'::character varying")
    )
    # id of the tenant
    tenant_id: Mapped[str] = mapped_column(StringUUID, nullable=True)
    # who created this tool provider
    user_id: Mapped[str] = mapped_column(StringUUID, nullable=False)
    # name of the tool provider
    provider: Mapped[str] = mapped_column(String(256), nullable=False)
    # credential of the tool provider
    encrypted_credentials: Mapped[str] = mapped_column(sa.Text, nullable=True)
    created_at: Mapped[datetime] = mapped_column(
        sa.DateTime, nullable=False, server_default=sa.text("CURRENT_TIMESTAMP(0)")
    )
    updated_at: Mapped[datetime] = mapped_column(
        sa.DateTime, nullable=False, server_default=sa.text("CURRENT_TIMESTAMP(0)")
    )
    is_default: Mapped[bool] = mapped_column(sa.Boolean, nullable=False, server_default=sa.text("false"))
    # credential type, e.g., "api-key", "oauth2"
    credential_type: Mapped[str] = mapped_column(
        String(32), nullable=False, server_default=sa.text("'api-key'::character varying")
    )
    expires_at: Mapped[int] = mapped_column(sa.BigInteger, nullable=False, server_default=sa.text("-1"))

    @property
    def credentials(self):
        return cast(dict, json.loads(self.encrypted_credentials))


class ApiToolProvider(Base):
    """
    The table stores the api providers.
    """

    __tablename__ = "tool_api_providers"
    __table_args__ = (
        sa.PrimaryKeyConstraint("id", name="tool_api_provider_pkey"),
        sa.UniqueConstraint("name", "tenant_id", name="unique_api_tool_provider"),
    )

    id = mapped_column(StringUUID, server_default=sa.text("uuid_generate_v4()"))
    # name of the api provider
    name = mapped_column(String(255), nullable=False, server_default=sa.text("'API KEY 1'::character varying"))
    # icon
    icon: Mapped[str] = mapped_column(String(255), nullable=False)
    # original schema
    schema = mapped_column(sa.Text, nullable=False)
    schema_type_str: Mapped[str] = mapped_column(String(40), nullable=False)
    # who created this tool
    user_id = mapped_column(StringUUID, nullable=False)
    # tenant id
    tenant_id = mapped_column(StringUUID, nullable=False)
    # description of the provider
    description = mapped_column(sa.Text, nullable=False)
    # json format tools
    tools_str = mapped_column(sa.Text, nullable=False)
    # json format credentials
    credentials_str = mapped_column(sa.Text, nullable=False)
    # privacy policy
    privacy_policy = mapped_column(String(255), nullable=True)
    # custom_disclaimer
    custom_disclaimer: Mapped[str] = mapped_column(sa.TEXT, default="")

    created_at: Mapped[datetime] = mapped_column(sa.DateTime, nullable=False, server_default=func.current_timestamp())
    updated_at: Mapped[datetime] = mapped_column(sa.DateTime, nullable=False, server_default=func.current_timestamp())

    @property
    def schema_type(self) -> "ApiProviderSchemaType":
        from core.tools.entities.tool_entities import ApiProviderSchemaType

        return ApiProviderSchemaType.value_of(self.schema_type_str)

    @property
    def tools(self) -> list["ApiToolBundle"]:
        from core.tools.entities.tool_bundle import ApiToolBundle

        return [ApiToolBundle(**tool) for tool in json.loads(self.tools_str)]

    @property
    def credentials(self):
        return dict(json.loads(self.credentials_str))

    @property
    def user(self) -> Account | None:
        if not self.user_id:
            return None
        return db.session.query(Account).where(Account.id == self.user_id).first()

    @property
    def tenant(self) -> Tenant | None:
        return db.session.query(Tenant).where(Tenant.id == self.tenant_id).first()


class ToolLabelBinding(TypeBase):
    """
    The table stores the labels for tools.
    """

    __tablename__ = "tool_label_bindings"
    __table_args__ = (
        sa.PrimaryKeyConstraint("id", name="tool_label_bind_pkey"),
        sa.UniqueConstraint("tool_id", "label_name", name="unique_tool_label_bind"),
    )

    id: Mapped[str] = mapped_column(StringUUID, server_default=sa.text("uuid_generate_v4()"), init=False)
    # tool id
    tool_id: Mapped[str] = mapped_column(String(64), nullable=False)
    # tool type
    tool_type: Mapped[str] = mapped_column(String(40), nullable=False)
    # label name
    label_name: Mapped[str] = mapped_column(String(40), nullable=False)


class WorkflowToolProvider(Base):
    """
    The table stores the workflow providers.
    """

    __tablename__ = "tool_workflow_providers"
    __table_args__ = (
        sa.PrimaryKeyConstraint("id", name="tool_workflow_provider_pkey"),
        sa.UniqueConstraint("name", "tenant_id", name="unique_workflow_tool_provider"),
        sa.UniqueConstraint("tenant_id", "app_id", name="unique_workflow_tool_provider_app_id"),
    )

    id: Mapped[str] = mapped_column(StringUUID, server_default=sa.text("uuid_generate_v4()"))
    # name of the workflow provider
    name: Mapped[str] = mapped_column(String(255), nullable=False)
    # label of the workflow provider
    label: Mapped[str] = mapped_column(String(255), nullable=False, server_default="")
    # icon
    icon: Mapped[str] = mapped_column(String(255), nullable=False)
    # app id of the workflow provider
    app_id: Mapped[str] = mapped_column(StringUUID, nullable=False)
    # version of the workflow provider
    version: Mapped[str] = mapped_column(String(255), nullable=False, server_default="")
    # who created this tool
    user_id: Mapped[str] = mapped_column(StringUUID, nullable=False)
    # tenant id
    tenant_id: Mapped[str] = mapped_column(StringUUID, nullable=False)
    # description of the provider
    description: Mapped[str] = mapped_column(sa.Text, nullable=False)
    # parameter configuration
    parameter_configuration: Mapped[str] = mapped_column(sa.Text, nullable=False, server_default="[]")
    # privacy policy
    privacy_policy: Mapped[str] = mapped_column(String(255), nullable=True, server_default="")

    created_at: Mapped[datetime] = mapped_column(
        sa.DateTime, nullable=False, server_default=sa.text("CURRENT_TIMESTAMP(0)")
    )
    updated_at: Mapped[datetime] = mapped_column(
        sa.DateTime, nullable=False, server_default=sa.text("CURRENT_TIMESTAMP(0)")
    )

    @property
    def user(self) -> Account | None:
        return db.session.query(Account).where(Account.id == self.user_id).first()

    @property
    def tenant(self) -> Tenant | None:
        return db.session.query(Tenant).where(Tenant.id == self.tenant_id).first()

    @property
    def parameter_configurations(self) -> list["WorkflowToolParameterConfiguration"]:
        from core.tools.entities.tool_entities import WorkflowToolParameterConfiguration

        return [WorkflowToolParameterConfiguration(**config) for config in json.loads(self.parameter_configuration)]

    @property
    def app(self) -> App | None:
        return db.session.query(App).where(App.id == self.app_id).first()


class MCPToolProvider(Base):
    """
    The table stores the mcp providers.
    """

    __tablename__ = "tool_mcp_providers"
    __table_args__ = (
        sa.PrimaryKeyConstraint("id", name="tool_mcp_provider_pkey"),
        sa.UniqueConstraint("tenant_id", "server_url_hash", name="unique_mcp_provider_server_url"),
        sa.UniqueConstraint("tenant_id", "name", name="unique_mcp_provider_name"),
        sa.UniqueConstraint("tenant_id", "server_identifier", name="unique_mcp_provider_server_identifier"),
    )

    id: Mapped[str] = mapped_column(StringUUID, server_default=sa.text("uuid_generate_v4()"))
    # name of the mcp provider
    name: Mapped[str] = mapped_column(String(40), nullable=False)
    # server identifier of the mcp provider
    server_identifier: Mapped[str] = mapped_column(String(64), nullable=False)
    # encrypted url of the mcp provider
    server_url: Mapped[str] = mapped_column(sa.Text, nullable=False)
    # hash of server_url for uniqueness check
    server_url_hash: Mapped[str] = mapped_column(String(64), nullable=False)
    # icon of the mcp provider
    icon: Mapped[str] = mapped_column(String(255), nullable=True)
    # tenant id
    tenant_id: Mapped[str] = mapped_column(StringUUID, nullable=False)
    # who created this tool
    user_id: Mapped[str] = mapped_column(StringUUID, nullable=False)
    # encrypted credentials
    encrypted_credentials: Mapped[str] = mapped_column(sa.Text, nullable=True)
    # authed
    authed: Mapped[bool] = mapped_column(sa.Boolean, nullable=False, default=False)
    # tools
    tools: Mapped[str] = mapped_column(sa.Text, nullable=False, default="[]")
    created_at: Mapped[datetime] = mapped_column(
        sa.DateTime, nullable=False, server_default=sa.text("CURRENT_TIMESTAMP(0)")
    )
    updated_at: Mapped[datetime] = mapped_column(
        sa.DateTime, nullable=False, server_default=sa.text("CURRENT_TIMESTAMP(0)")
    )
    timeout: Mapped[float] = mapped_column(sa.Float, nullable=False, server_default=sa.text("30"))
    sse_read_timeout: Mapped[float] = mapped_column(sa.Float, nullable=False, server_default=sa.text("300"))

    def load_user(self) -> Account | None:
        return db.session.query(Account).where(Account.id == self.user_id).first()

    @property
    def tenant(self) -> Tenant | None:
        return db.session.query(Tenant).where(Tenant.id == self.tenant_id).first()

    @property
    def credentials(self):
        try:
            return cast(dict, json.loads(self.encrypted_credentials)) or {}
        except Exception:
            return {}

    @property
    def mcp_tools(self) -> list["MCPTool"]:
        from core.mcp.types import Tool as MCPTool

        return [MCPTool(**tool) for tool in json.loads(self.tools)]

    @property
    def provider_icon(self) -> dict[str, str] | str:
        from core.file import helpers as file_helpers

        try:
            return cast(dict[str, str], json.loads(self.icon))
        except json.JSONDecodeError:
            return file_helpers.get_signed_file_url(self.icon)

    @property
    def decrypted_server_url(self) -> str:
        return encrypter.decrypt_token(self.tenant_id, self.server_url)

    @property
    def masked_server_url(self) -> str:
        def mask_url(url: str, mask_char: str = "*") -> str:
            """
            mask the url to a simple string
            """
            parsed = urlparse(url)
            base_url = f"{parsed.scheme}://{parsed.netloc}"

            if parsed.path and parsed.path != "/":
                return f"{base_url}/{mask_char * 6}"
            else:
                return base_url

        return mask_url(self.decrypted_server_url)

    @property
    def decrypted_credentials(self):
        from core.helper.provider_cache import NoOpProviderCredentialCache
        from core.tools.mcp_tool.provider import MCPToolProviderController
        from core.tools.utils.encryption import create_provider_encrypter

        provider_controller = MCPToolProviderController._from_db(self)

        encrypter, _ = create_provider_encrypter(
            tenant_id=self.tenant_id,
            config=[x.to_basic_provider_config() for x in provider_controller.get_credentials_schema()],
            cache=NoOpProviderCredentialCache(),
        )

        return encrypter.decrypt(self.credentials)  # type: ignore


class ToolModelInvoke(Base):
    """
    store the invoke logs from tool invoke
    """

    __tablename__ = "tool_model_invokes"
    __table_args__ = (sa.PrimaryKeyConstraint("id", name="tool_model_invoke_pkey"),)

    id = mapped_column(StringUUID, server_default=sa.text("uuid_generate_v4()"))
    # who invoke this tool
    user_id = mapped_column(StringUUID, nullable=False)
    # tenant id
    tenant_id = mapped_column(StringUUID, nullable=False)
    # provider
    provider: Mapped[str] = mapped_column(String(255), nullable=False)
    # type
    tool_type = mapped_column(String(40), nullable=False)
    # tool name
    tool_name = mapped_column(String(128), nullable=False)
    # invoke parameters
    model_parameters = mapped_column(sa.Text, nullable=False)
    # prompt messages
    prompt_messages = mapped_column(sa.Text, nullable=False)
    # invoke response
    model_response = mapped_column(sa.Text, nullable=False)

    prompt_tokens: Mapped[int] = mapped_column(sa.Integer, nullable=False, server_default=sa.text("0"))
    answer_tokens: Mapped[int] = mapped_column(sa.Integer, nullable=False, server_default=sa.text("0"))
    answer_unit_price = mapped_column(sa.Numeric(10, 4), nullable=False)
    answer_price_unit = mapped_column(sa.Numeric(10, 7), nullable=False, server_default=sa.text("0.001"))
    provider_response_latency = mapped_column(sa.Float, nullable=False, server_default=sa.text("0"))
    total_price = mapped_column(sa.Numeric(10, 7))
    currency: Mapped[str] = mapped_column(String(255), nullable=False)
    created_at = mapped_column(sa.DateTime, nullable=False, server_default=func.current_timestamp())
    updated_at = mapped_column(sa.DateTime, nullable=False, server_default=func.current_timestamp())


@deprecated
class ToolConversationVariables(Base):
    """
    store the conversation variables from tool invoke
    """

    __tablename__ = "tool_conversation_variables"
    __table_args__ = (
        sa.PrimaryKeyConstraint("id", name="tool_conversation_variables_pkey"),
        # add index for user_id and conversation_id
        sa.Index("user_id_idx", "user_id"),
        sa.Index("conversation_id_idx", "conversation_id"),
    )

    id = mapped_column(StringUUID, server_default=sa.text("uuid_generate_v4()"))
    # conversation user id
    user_id = mapped_column(StringUUID, nullable=False)
    # tenant id
    tenant_id = mapped_column(StringUUID, nullable=False)
    # conversation id
    conversation_id = mapped_column(StringUUID, nullable=False)
    # variables pool
    variables_str = mapped_column(sa.Text, nullable=False)

    created_at = mapped_column(sa.DateTime, nullable=False, server_default=func.current_timestamp())
    updated_at = mapped_column(sa.DateTime, nullable=False, server_default=func.current_timestamp())

    @property
    def variables(self):
        return json.loads(self.variables_str)


class ToolFile(TypeBase):
    """This table stores file metadata generated in workflows,
    not only files created by agent.
    """

    __tablename__ = "tool_files"
    __table_args__ = (
        sa.PrimaryKeyConstraint("id", name="tool_file_pkey"),
        sa.Index("tool_file_conversation_id_idx", "conversation_id"),
    )

    id: Mapped[str] = mapped_column(StringUUID, server_default=sa.text("uuid_generate_v4()"), init=False)
    # conversation user id
    user_id: Mapped[str] = mapped_column(StringUUID)
    # tenant id
    tenant_id: Mapped[str] = mapped_column(StringUUID)
    # conversation id
    conversation_id: Mapped[Optional[str]] = mapped_column(StringUUID, nullable=True)
    # file key
    file_key: Mapped[str] = mapped_column(String(255), nullable=False)
    # mime type
    mimetype: Mapped[str] = mapped_column(String(255), nullable=False)
    # original url
    original_url: Mapped[Optional[str]] = mapped_column(String(2048), nullable=True, default=None)
    # name
    name: Mapped[str] = mapped_column(default="")
    # size
    size: Mapped[int] = mapped_column(default=-1)


@deprecated
class DeprecatedPublishedAppTool(Base):
    """
    The table stores the apps published as a tool for each person.
    """

    __tablename__ = "tool_published_apps"
    __table_args__ = (
        sa.PrimaryKeyConstraint("id", name="published_app_tool_pkey"),
        sa.UniqueConstraint("app_id", "user_id", name="unique_published_app_tool"),
    )

    id = mapped_column(StringUUID, server_default=sa.text("uuid_generate_v4()"))
    # id of the app
    app_id = mapped_column(StringUUID, ForeignKey("apps.id"), nullable=False)

    user_id: Mapped[str] = mapped_column(StringUUID, nullable=False)
    # who published this tool
    description = mapped_column(sa.Text, nullable=False)
    # llm_description of the tool, for LLM
    llm_description = mapped_column(sa.Text, nullable=False)
    # query description, query will be seem as a parameter of the tool,
    # to describe this parameter to llm, we need this field
    query_description = mapped_column(sa.Text, nullable=False)
    # query name, the name of the query parameter
    query_name = mapped_column(String(40), nullable=False)
    # name of the tool provider
    tool_name = mapped_column(String(40), nullable=False)
    # author
    author = mapped_column(String(40), nullable=False)
    created_at = mapped_column(sa.DateTime, nullable=False, server_default=sa.text("CURRENT_TIMESTAMP(0)"))
    updated_at = mapped_column(sa.DateTime, nullable=False, server_default=sa.text("CURRENT_TIMESTAMP(0)"))

    @property
    def description_i18n(self) -> "I18nObject":
        from core.tools.entities.common_entities import I18nObject

        return I18nObject(**json.loads(self.description))<|MERGE_RESOLUTION|>--- conflicted
+++ resolved
@@ -1,10 +1,6 @@
 import json
 from datetime import datetime
-<<<<<<< HEAD
 from typing import TYPE_CHECKING, Any, cast
-=======
-from typing import Optional, cast
->>>>>>> a78339a0
 from urllib.parse import urlparse
 
 import sqlalchemy as sa
