import json
from datetime import datetime
from typing import Optional

import sqlalchemy as sa
<<<<<<< HEAD
from deprecated import deprecated
from sqlalchemy import ForeignKey
=======
from sqlalchemy import ForeignKey, func
>>>>>>> cdaef30c
from sqlalchemy.orm import Mapped, mapped_column

from core.tools.entities.common_entities import I18nObject
from core.tools.entities.tool_bundle import ApiToolBundle
from core.tools.entities.tool_entities import ApiProviderSchemaType, WorkflowToolParameterConfiguration
<<<<<<< HEAD
from extensions.ext_database import db
from models.base import Base
=======
>>>>>>> cdaef30c

from .engine import db
from .model import Account, App, Tenant
from .types import StringUUID


<<<<<<< HEAD
class BuiltinToolProvider(Base):
=======
class BuiltinToolProvider(db.Model):  # type: ignore[name-defined]
>>>>>>> cdaef30c
    """
    This table stores the tool provider information for built-in tools for each tenant.
    """

    __tablename__ = "tool_builtin_providers"
    __table_args__ = (
        db.PrimaryKeyConstraint("id", name="tool_builtin_provider_pkey"),
        # one tenant can only have one tool provider with the same name
        db.UniqueConstraint("tenant_id", "provider", name="unique_builtin_tool_provider"),
    )

    # id of the tool provider
    id: Mapped[str] = mapped_column(StringUUID, server_default=db.text("uuid_generate_v4()"))
    # id of the tenant
    tenant_id: Mapped[str] = mapped_column(StringUUID, nullable=True)
    # who created this tool provider
    user_id: Mapped[str] = mapped_column(StringUUID, nullable=False)
    # name of the tool provider
    provider: Mapped[str] = mapped_column(db.String(256), nullable=False)
    # credential of the tool provider
<<<<<<< HEAD
    encrypted_credentials: Mapped[str] = mapped_column(db.Text, nullable=True)
    created_at: Mapped[datetime] = mapped_column(
        db.DateTime, nullable=False, server_default=db.text("CURRENT_TIMESTAMP(0)")
    )
    updated_at: Mapped[datetime] = mapped_column(
        db.DateTime, nullable=False, server_default=db.text("CURRENT_TIMESTAMP(0)")
    )
=======
    encrypted_credentials = db.Column(db.Text, nullable=True)
    created_at = db.Column(db.DateTime, nullable=False, server_default=func.current_timestamp())
    updated_at = db.Column(db.DateTime, nullable=False, server_default=func.current_timestamp())
>>>>>>> cdaef30c

    @property
    def credentials(self) -> dict:
        return dict(json.loads(self.encrypted_credentials))


<<<<<<< HEAD
class ApiToolProvider(Base):
=======
class PublishedAppTool(db.Model):  # type: ignore[name-defined]
    """
    The table stores the apps published as a tool for each person.
    """

    __tablename__ = "tool_published_apps"
    __table_args__ = (
        db.PrimaryKeyConstraint("id", name="published_app_tool_pkey"),
        db.UniqueConstraint("app_id", "user_id", name="unique_published_app_tool"),
    )

    # id of the tool provider
    id = db.Column(StringUUID, server_default=db.text("uuid_generate_v4()"))
    # id of the app
    app_id = db.Column(StringUUID, ForeignKey("apps.id"), nullable=False)
    # who published this tool
    user_id = db.Column(StringUUID, nullable=False)
    # description of the tool, stored in i18n format, for human
    description = db.Column(db.Text, nullable=False)
    # llm_description of the tool, for LLM
    llm_description = db.Column(db.Text, nullable=False)
    # query description, query will be seem as a parameter of the tool,
    # to describe this parameter to llm, we need this field
    query_description = db.Column(db.Text, nullable=False)
    # query name, the name of the query parameter
    query_name = db.Column(db.String(40), nullable=False)
    # name of the tool provider
    tool_name = db.Column(db.String(40), nullable=False)
    # author
    author = db.Column(db.String(40), nullable=False)
    created_at = db.Column(db.DateTime, nullable=False, server_default=func.current_timestamp())
    updated_at = db.Column(db.DateTime, nullable=False, server_default=func.current_timestamp())

    @property
    def description_i18n(self) -> I18nObject:
        return I18nObject(**json.loads(self.description))

    @property
    def app(self):
        return db.session.query(App).filter(App.id == self.app_id).first()


class ApiToolProvider(db.Model):  # type: ignore[name-defined]
>>>>>>> cdaef30c
    """
    The table stores the api providers.
    """

    __tablename__ = "tool_api_providers"
    __table_args__ = (
        db.PrimaryKeyConstraint("id", name="tool_api_provider_pkey"),
        db.UniqueConstraint("name", "tenant_id", name="unique_api_tool_provider"),
    )

    id = db.Column(StringUUID, server_default=db.text("uuid_generate_v4()"))
    # name of the api provider
    name = db.Column(db.String(40), nullable=False)
    # icon
    icon = db.Column(db.String(255), nullable=False)
    # original schema
    schema = db.Column(db.Text, nullable=False)
    schema_type_str: Mapped[str] = db.Column(db.String(40), nullable=False)
    # who created this tool
    user_id = db.Column(StringUUID, nullable=False)
    # tenant id
    tenant_id = db.Column(StringUUID, nullable=False)
    # description of the provider
    description = db.Column(db.Text, nullable=False)
    # json format tools
    tools_str = db.Column(db.Text, nullable=False)
    # json format credentials
    credentials_str = db.Column(db.Text, nullable=False)
    # privacy policy
    privacy_policy = db.Column(db.String(255), nullable=True)
    # custom_disclaimer
    custom_disclaimer: Mapped[str] = mapped_column(sa.TEXT, default="")

    created_at = db.Column(db.DateTime, nullable=False, server_default=func.current_timestamp())
    updated_at = db.Column(db.DateTime, nullable=False, server_default=func.current_timestamp())

    @property
    def schema_type(self) -> ApiProviderSchemaType:
        return ApiProviderSchemaType.value_of(self.schema_type_str)

    @property
    def tools(self) -> list[ApiToolBundle]:
        return [ApiToolBundle(**tool) for tool in json.loads(self.tools_str)]

    @property
    def credentials(self) -> dict:
        return dict(json.loads(self.credentials_str))

    @property
    def user(self) -> Account | None:
        return db.session.query(Account).filter(Account.id == self.user_id).first()

    @property
    def tenant(self) -> Tenant | None:
        return db.session.query(Tenant).filter(Tenant.id == self.tenant_id).first()


<<<<<<< HEAD
class ToolLabelBinding(Base):
=======
class ToolLabelBinding(db.Model):  # type: ignore[name-defined]
>>>>>>> cdaef30c
    """
    The table stores the labels for tools.
    """

    __tablename__ = "tool_label_bindings"
    __table_args__ = (
        db.PrimaryKeyConstraint("id", name="tool_label_bind_pkey"),
        db.UniqueConstraint("tool_id", "label_name", name="unique_tool_label_bind"),
    )

    id: Mapped[str] = mapped_column(StringUUID, server_default=db.text("uuid_generate_v4()"))
    # tool id
    tool_id: Mapped[str] = mapped_column(db.String(64), nullable=False)
    # tool type
    tool_type: Mapped[str] = mapped_column(db.String(40), nullable=False)
    # label name
    label_name: Mapped[str] = mapped_column(db.String(40), nullable=False)


<<<<<<< HEAD
class WorkflowToolProvider(Base):
=======
class WorkflowToolProvider(db.Model):  # type: ignore[name-defined]
>>>>>>> cdaef30c
    """
    The table stores the workflow providers.
    """

    __tablename__ = "tool_workflow_providers"
    __table_args__ = (
        db.PrimaryKeyConstraint("id", name="tool_workflow_provider_pkey"),
        db.UniqueConstraint("name", "tenant_id", name="unique_workflow_tool_provider"),
        db.UniqueConstraint("tenant_id", "app_id", name="unique_workflow_tool_provider_app_id"),
    )

    id: Mapped[str] = mapped_column(StringUUID, server_default=db.text("uuid_generate_v4()"))
    # name of the workflow provider
    name: Mapped[str] = mapped_column(db.String(40), nullable=False)
    # label of the workflow provider
    label: Mapped[str] = mapped_column(db.String(255), nullable=False, server_default="")
    # icon
    icon: Mapped[str] = mapped_column(db.String(255), nullable=False)
    # app id of the workflow provider
    app_id: Mapped[str] = mapped_column(StringUUID, nullable=False)
    # version of the workflow provider
    version: Mapped[str] = mapped_column(db.String(255), nullable=False, server_default="")
    # who created this tool
    user_id: Mapped[str] = mapped_column(StringUUID, nullable=False)
    # tenant id
    tenant_id: Mapped[str] = mapped_column(StringUUID, nullable=False)
    # description of the provider
    description: Mapped[str] = mapped_column(db.Text, nullable=False)
    # parameter configuration
    parameter_configuration: Mapped[str] = mapped_column(db.Text, nullable=False, server_default="[]")
    # privacy policy
    privacy_policy: Mapped[str] = mapped_column(db.String(255), nullable=True, server_default="")

<<<<<<< HEAD
    created_at: Mapped[datetime] = mapped_column(
        db.DateTime, nullable=False, server_default=db.text("CURRENT_TIMESTAMP(0)")
    )
    updated_at: Mapped[datetime] = mapped_column(
        db.DateTime, nullable=False, server_default=db.text("CURRENT_TIMESTAMP(0)")
    )

    @property
    def schema_type(self) -> ApiProviderSchemaType:
        return ApiProviderSchemaType.value_of(self.schema_type_str)
=======
    created_at = db.Column(db.DateTime, nullable=False, server_default=func.current_timestamp())
    updated_at = db.Column(db.DateTime, nullable=False, server_default=func.current_timestamp())
>>>>>>> cdaef30c

    @property
    def user(self) -> Account | None:
        return db.session.query(Account).filter(Account.id == self.user_id).first()

    @property
    def tenant(self) -> Tenant | None:
        return db.session.query(Tenant).filter(Tenant.id == self.tenant_id).first()

    @property
    def parameter_configurations(self) -> list[WorkflowToolParameterConfiguration]:
        return [WorkflowToolParameterConfiguration(**config) for config in json.loads(self.parameter_configuration)]

    @property
    def app(self) -> App | None:
        return db.session.query(App).filter(App.id == self.app_id).first()


<<<<<<< HEAD
class ToolModelInvoke(Base):
=======
class ToolModelInvoke(db.Model):  # type: ignore[name-defined]
>>>>>>> cdaef30c
    """
    store the invoke logs from tool invoke
    """

    __tablename__ = "tool_model_invokes"
    __table_args__ = (db.PrimaryKeyConstraint("id", name="tool_model_invoke_pkey"),)

    id = db.Column(StringUUID, server_default=db.text("uuid_generate_v4()"))
    # who invoke this tool
    user_id = db.Column(StringUUID, nullable=False)
    # tenant id
    tenant_id = db.Column(StringUUID, nullable=False)
    # provider
    provider = db.Column(db.String(40), nullable=False)
    # type
    tool_type = db.Column(db.String(40), nullable=False)
    # tool name
    tool_name = db.Column(db.String(40), nullable=False)
    # invoke parameters
    model_parameters = db.Column(db.Text, nullable=False)
    # prompt messages
    prompt_messages = db.Column(db.Text, nullable=False)
    # invoke response
    model_response = db.Column(db.Text, nullable=False)

    prompt_tokens = db.Column(db.Integer, nullable=False, server_default=db.text("0"))
    answer_tokens = db.Column(db.Integer, nullable=False, server_default=db.text("0"))
    answer_unit_price = db.Column(db.Numeric(10, 4), nullable=False)
    answer_price_unit = db.Column(db.Numeric(10, 7), nullable=False, server_default=db.text("0.001"))
    provider_response_latency = db.Column(db.Float, nullable=False, server_default=db.text("0"))
    total_price = db.Column(db.Numeric(10, 7))
    currency = db.Column(db.String(255), nullable=False)
    created_at = db.Column(db.DateTime, nullable=False, server_default=func.current_timestamp())
    updated_at = db.Column(db.DateTime, nullable=False, server_default=func.current_timestamp())


<<<<<<< HEAD
@deprecated
class ToolConversationVariables(Base):
=======
class ToolConversationVariables(db.Model):  # type: ignore[name-defined]
>>>>>>> cdaef30c
    """
    store the conversation variables from tool invoke
    """

    __tablename__ = "tool_conversation_variables"
    __table_args__ = (
        db.PrimaryKeyConstraint("id", name="tool_conversation_variables_pkey"),
        # add index for user_id and conversation_id
        db.Index("user_id_idx", "user_id"),
        db.Index("conversation_id_idx", "conversation_id"),
    )

    id = db.Column(StringUUID, server_default=db.text("uuid_generate_v4()"))
    # conversation user id
    user_id = db.Column(StringUUID, nullable=False)
    # tenant id
    tenant_id = db.Column(StringUUID, nullable=False)
    # conversation id
    conversation_id = db.Column(StringUUID, nullable=False)
    # variables pool
    variables_str = db.Column(db.Text, nullable=False)

    created_at = db.Column(db.DateTime, nullable=False, server_default=func.current_timestamp())
    updated_at = db.Column(db.DateTime, nullable=False, server_default=func.current_timestamp())

    @property
    def variables(self) -> dict:
        return dict(json.loads(self.variables_str))


<<<<<<< HEAD
class ToolFile(Base):
    """
    store the file created by agent
    """

=======
class ToolFile(db.Model):  # type: ignore[name-defined]
>>>>>>> cdaef30c
    __tablename__ = "tool_files"
    __table_args__ = (
        db.PrimaryKeyConstraint("id", name="tool_file_pkey"),
        db.Index("tool_file_conversation_id_idx", "conversation_id"),
    )

    id: Mapped[str] = mapped_column(StringUUID, server_default=db.text("uuid_generate_v4()"))
    # conversation user id
    user_id: Mapped[str] = mapped_column(StringUUID)
    # tenant id
    tenant_id: Mapped[str] = mapped_column(StringUUID)
    # conversation id
    conversation_id: Mapped[str] = mapped_column(StringUUID, nullable=True)
    # file key
    file_key: Mapped[str] = mapped_column(db.String(255), nullable=False)
    # mime type
    mimetype: Mapped[str] = mapped_column(db.String(255), nullable=False)
    # original url
    original_url: Mapped[str] = mapped_column(db.String(2048), nullable=True)
    # name
    name: Mapped[str] = mapped_column(default="")
    # size
    size: Mapped[int] = mapped_column(default=-1)


@deprecated
class DeprecatedPublishedAppTool(Base):
    """
    The table stores the apps published as a tool for each person.
    """

    __tablename__ = "tool_published_apps"
    __table_args__ = (
        db.PrimaryKeyConstraint("id", name="published_app_tool_pkey"),
        db.UniqueConstraint("app_id", "user_id", name="unique_published_app_tool"),
    )

    # id of the tool provider
    id = db.Column(StringUUID, server_default=db.text("uuid_generate_v4()"))
    # id of the app
    app_id = db.Column(StringUUID, ForeignKey("apps.id"), nullable=False)
    # who published this tool
    user_id = db.Column(StringUUID, nullable=False)
    # description of the tool, stored in i18n format, for human
    description = db.Column(db.Text, nullable=False)
    # llm_description of the tool, for LLM
    llm_description = db.Column(db.Text, nullable=False)
    # query description, query will be seem as a parameter of the tool,
    # to describe this parameter to llm, we need this field
    query_description = db.Column(db.Text, nullable=False)
    # query name, the name of the query parameter
    query_name = db.Column(db.String(40), nullable=False)
    # name of the tool provider
    tool_name = db.Column(db.String(40), nullable=False)
    # author
    author = db.Column(db.String(40), nullable=False)
    created_at = db.Column(db.DateTime, nullable=False, server_default=db.text("CURRENT_TIMESTAMP(0)"))
    updated_at = db.Column(db.DateTime, nullable=False, server_default=db.text("CURRENT_TIMESTAMP(0)"))

    @property
    def description_i18n(self) -> I18nObject:
        return I18nObject(**json.loads(self.description))

    @property
    def app(self) -> App:
        return db.session.query(App).filter(App.id == self.app_id).first()

    id = db.Column(StringUUID, server_default=db.text("uuid_generate_v4()"))
    user_id: Mapped[str] = db.Column(StringUUID, nullable=False)
    tenant_id: Mapped[str] = db.Column(StringUUID, nullable=False)
    conversation_id: Mapped[Optional[str]] = db.Column(StringUUID, nullable=True)
    file_key: Mapped[str] = db.Column(db.String(255), nullable=False)
    mimetype: Mapped[str] = db.Column(db.String(255), nullable=False)
    original_url: Mapped[Optional[str]] = db.Column(db.String(2048), nullable=True)
    name: Mapped[str] = mapped_column(default="")
    size: Mapped[int] = mapped_column(default=-1)

    def __init__(
        self,
        *,
        user_id: str,
        tenant_id: str,
        conversation_id: Optional[str] = None,
        file_key: str,
        mimetype: str,
        original_url: Optional[str] = None,
        name: str,
        size: int,
    ):
        self.user_id = user_id
        self.tenant_id = tenant_id
        self.conversation_id = conversation_id
        self.file_key = file_key
        self.mimetype = mimetype
        self.original_url = original_url
        self.name = name
        self.size = size<|MERGE_RESOLUTION|>--- conflicted
+++ resolved
@@ -3,33 +3,21 @@
 from typing import Optional
 
 import sqlalchemy as sa
-<<<<<<< HEAD
 from deprecated import deprecated
-from sqlalchemy import ForeignKey
-=======
 from sqlalchemy import ForeignKey, func
->>>>>>> cdaef30c
 from sqlalchemy.orm import Mapped, mapped_column
 
 from core.tools.entities.common_entities import I18nObject
 from core.tools.entities.tool_bundle import ApiToolBundle
 from core.tools.entities.tool_entities import ApiProviderSchemaType, WorkflowToolParameterConfiguration
-<<<<<<< HEAD
-from extensions.ext_database import db
 from models.base import Base
-=======
->>>>>>> cdaef30c
 
 from .engine import db
 from .model import Account, App, Tenant
 from .types import StringUUID
 
 
-<<<<<<< HEAD
 class BuiltinToolProvider(Base):
-=======
-class BuiltinToolProvider(db.Model):  # type: ignore[name-defined]
->>>>>>> cdaef30c
     """
     This table stores the tool provider information for built-in tools for each tenant.
     """
@@ -50,7 +38,6 @@
     # name of the tool provider
     provider: Mapped[str] = mapped_column(db.String(256), nullable=False)
     # credential of the tool provider
-<<<<<<< HEAD
     encrypted_credentials: Mapped[str] = mapped_column(db.Text, nullable=True)
     created_at: Mapped[datetime] = mapped_column(
         db.DateTime, nullable=False, server_default=db.text("CURRENT_TIMESTAMP(0)")
@@ -58,64 +45,13 @@
     updated_at: Mapped[datetime] = mapped_column(
         db.DateTime, nullable=False, server_default=db.text("CURRENT_TIMESTAMP(0)")
     )
-=======
-    encrypted_credentials = db.Column(db.Text, nullable=True)
-    created_at = db.Column(db.DateTime, nullable=False, server_default=func.current_timestamp())
-    updated_at = db.Column(db.DateTime, nullable=False, server_default=func.current_timestamp())
->>>>>>> cdaef30c
 
     @property
     def credentials(self) -> dict:
-        return dict(json.loads(self.encrypted_credentials))
-
-
-<<<<<<< HEAD
+        return json.loads(self.encrypted_credentials)
+
+
 class ApiToolProvider(Base):
-=======
-class PublishedAppTool(db.Model):  # type: ignore[name-defined]
-    """
-    The table stores the apps published as a tool for each person.
-    """
-
-    __tablename__ = "tool_published_apps"
-    __table_args__ = (
-        db.PrimaryKeyConstraint("id", name="published_app_tool_pkey"),
-        db.UniqueConstraint("app_id", "user_id", name="unique_published_app_tool"),
-    )
-
-    # id of the tool provider
-    id = db.Column(StringUUID, server_default=db.text("uuid_generate_v4()"))
-    # id of the app
-    app_id = db.Column(StringUUID, ForeignKey("apps.id"), nullable=False)
-    # who published this tool
-    user_id = db.Column(StringUUID, nullable=False)
-    # description of the tool, stored in i18n format, for human
-    description = db.Column(db.Text, nullable=False)
-    # llm_description of the tool, for LLM
-    llm_description = db.Column(db.Text, nullable=False)
-    # query description, query will be seem as a parameter of the tool,
-    # to describe this parameter to llm, we need this field
-    query_description = db.Column(db.Text, nullable=False)
-    # query name, the name of the query parameter
-    query_name = db.Column(db.String(40), nullable=False)
-    # name of the tool provider
-    tool_name = db.Column(db.String(40), nullable=False)
-    # author
-    author = db.Column(db.String(40), nullable=False)
-    created_at = db.Column(db.DateTime, nullable=False, server_default=func.current_timestamp())
-    updated_at = db.Column(db.DateTime, nullable=False, server_default=func.current_timestamp())
-
-    @property
-    def description_i18n(self) -> I18nObject:
-        return I18nObject(**json.loads(self.description))
-
-    @property
-    def app(self):
-        return db.session.query(App).filter(App.id == self.app_id).first()
-
-
-class ApiToolProvider(db.Model):  # type: ignore[name-defined]
->>>>>>> cdaef30c
     """
     The table stores the api providers.
     """
@@ -149,8 +85,8 @@
     # custom_disclaimer
     custom_disclaimer: Mapped[str] = mapped_column(sa.TEXT, default="")
 
-    created_at = db.Column(db.DateTime, nullable=False, server_default=func.current_timestamp())
-    updated_at = db.Column(db.DateTime, nullable=False, server_default=func.current_timestamp())
+    created_at: Mapped[datetime] = mapped_column(db.DateTime, nullable=False, server_default=func.current_timestamp())
+    updated_at: Mapped[datetime] = mapped_column(db.DateTime, nullable=False, server_default=func.current_timestamp())
 
     @property
     def schema_type(self) -> ApiProviderSchemaType:
@@ -173,11 +109,7 @@
         return db.session.query(Tenant).filter(Tenant.id == self.tenant_id).first()
 
 
-<<<<<<< HEAD
 class ToolLabelBinding(Base):
-=======
-class ToolLabelBinding(db.Model):  # type: ignore[name-defined]
->>>>>>> cdaef30c
     """
     The table stores the labels for tools.
     """
@@ -197,11 +129,7 @@
     label_name: Mapped[str] = mapped_column(db.String(40), nullable=False)
 
 
-<<<<<<< HEAD
 class WorkflowToolProvider(Base):
-=======
-class WorkflowToolProvider(db.Model):  # type: ignore[name-defined]
->>>>>>> cdaef30c
     """
     The table stores the workflow providers.
     """
@@ -235,7 +163,6 @@
     # privacy policy
     privacy_policy: Mapped[str] = mapped_column(db.String(255), nullable=True, server_default="")
 
-<<<<<<< HEAD
     created_at: Mapped[datetime] = mapped_column(
         db.DateTime, nullable=False, server_default=db.text("CURRENT_TIMESTAMP(0)")
     )
@@ -246,10 +173,6 @@
     @property
     def schema_type(self) -> ApiProviderSchemaType:
         return ApiProviderSchemaType.value_of(self.schema_type_str)
-=======
-    created_at = db.Column(db.DateTime, nullable=False, server_default=func.current_timestamp())
-    updated_at = db.Column(db.DateTime, nullable=False, server_default=func.current_timestamp())
->>>>>>> cdaef30c
 
     @property
     def user(self) -> Account | None:
@@ -268,11 +191,7 @@
         return db.session.query(App).filter(App.id == self.app_id).first()
 
 
-<<<<<<< HEAD
 class ToolModelInvoke(Base):
-=======
-class ToolModelInvoke(db.Model):  # type: ignore[name-defined]
->>>>>>> cdaef30c
     """
     store the invoke logs from tool invoke
     """
@@ -309,12 +228,8 @@
     updated_at = db.Column(db.DateTime, nullable=False, server_default=func.current_timestamp())
 
 
-<<<<<<< HEAD
 @deprecated
 class ToolConversationVariables(Base):
-=======
-class ToolConversationVariables(db.Model):  # type: ignore[name-defined]
->>>>>>> cdaef30c
     """
     store the conversation variables from tool invoke
     """
@@ -345,15 +260,11 @@
         return dict(json.loads(self.variables_str))
 
 
-<<<<<<< HEAD
 class ToolFile(Base):
     """
     store the file created by agent
     """
 
-=======
-class ToolFile(db.Model):  # type: ignore[name-defined]
->>>>>>> cdaef30c
     __tablename__ = "tool_files"
     __table_args__ = (
         db.PrimaryKeyConstraint("id", name="tool_file_pkey"),
