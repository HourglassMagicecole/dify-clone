--- conflicted
+++ resolved
@@ -20,29 +20,6 @@
 class EmailType(StrEnum):
     """Enumeration of supported email types."""
 
-<<<<<<< HEAD
-    RESET_PASSWORD = "reset_password"
-    RESET_PASSWORD_WHEN_ACCOUNT_NOT_EXIST = "reset_password_when_account_not_exist"
-    INVITE_MEMBER = "invite_member"
-    EMAIL_CODE_LOGIN = "email_code_login"
-    CHANGE_EMAIL_OLD = "change_email_old"
-    CHANGE_EMAIL_NEW = "change_email_new"
-    CHANGE_EMAIL_COMPLETED = "change_email_completed"
-    OWNER_TRANSFER_CONFIRM = "owner_transfer_confirm"
-    OWNER_TRANSFER_OLD_NOTIFY = "owner_transfer_old_notify"
-    OWNER_TRANSFER_NEW_NOTIFY = "owner_transfer_new_notify"
-    ACCOUNT_DELETION_SUCCESS = "account_deletion_success"
-    ACCOUNT_DELETION_VERIFICATION = "account_deletion_verification"
-    ENTERPRISE_CUSTOM = "enterprise_custom"
-    QUEUE_MONITOR_ALERT = "queue_monitor_alert"
-    DOCUMENT_CLEAN_NOTIFY = "document_clean_notify"
-    EMAIL_REGISTER = "email_register"
-    EMAIL_REGISTER_WHEN_ACCOUNT_EXIST = "email_register_when_account_exist"
-    RESET_PASSWORD_WHEN_ACCOUNT_NOT_EXIST_NO_REGISTER = "reset_password_when_account_not_exist_no_register"
-
-
-class EmailLanguage(Enum):
-=======
     RESET_PASSWORD = auto()
     RESET_PASSWORD_WHEN_ACCOUNT_NOT_EXIST = auto()
     INVITE_MEMBER = auto()
@@ -64,7 +41,6 @@
 
 
 class EmailLanguage(StrEnum):
->>>>>>> 82b8c6af
     """Supported email languages with fallback handling."""
 
     EN_US = "en-US"
