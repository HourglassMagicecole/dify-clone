import enum
import logging

from pydantic import BaseModel

from services.enterprise.base import EnterprisePluginManagerRequest
from services.errors.base import BaseServiceError

logger = logging.getLogger(__name__)


class PluginCredentialType(enum.Enum):
    MODEL = 0  # must be 0 for API contract compatibility
    TOOL = 1  # must be 1 for API contract compatibility

    def to_number(self):
        return self.value


class CheckCredentialPolicyComplianceRequest(BaseModel):
    dify_credential_id: str
    provider: str
    credential_type: PluginCredentialType

    def model_dump(self, **kwargs):
        data = super().model_dump(**kwargs)
        data["credential_type"] = self.credential_type.to_number()
        return data


class CredentialPolicyViolationError(BaseServiceError):
    pass


class PluginManagerService:
    @classmethod
    def check_credential_policy_compliance(cls, body: CheckCredentialPolicyComplianceRequest):
        try:
            ret = EnterprisePluginManagerRequest.send_request(
                "POST", "/check-credential-policy-compliance", json=body.model_dump()
            )
            if not isinstance(ret, dict) or "result" not in ret:
                raise ValueError("Invalid response format from plugin manager API")
        except Exception as e:
            raise CredentialPolicyViolationError(
                f"error occurred while checking credential policy compliance: {e}"
            ) from e

        if not ret.get("result", False):
            raise CredentialPolicyViolationError("Credentials not available: Please use ENTERPRISE global credentials")

<<<<<<< HEAD
        logging.debug(
            "Credential policy compliance checked for %s with credential %s, result: %s",
            body.provider, body.dify_credential_id, ret.get('result', False)
=======
        logger.debug(
            "Credential policy compliance checked for %s with credential %s, result: %s",
            body.provider,
            body.dify_credential_id,
            ret.get("result", False),
>>>>>>> bdd85b36
        )<|MERGE_RESOLUTION|>--- conflicted
+++ resolved
@@ -49,15 +49,9 @@
         if not ret.get("result", False):
             raise CredentialPolicyViolationError("Credentials not available: Please use ENTERPRISE global credentials")
 
-<<<<<<< HEAD
         logging.debug(
-            "Credential policy compliance checked for %s with credential %s, result: %s",
-            body.provider, body.dify_credential_id, ret.get('result', False)
-=======
-        logger.debug(
             "Credential policy compliance checked for %s with credential %s, result: %s",
             body.provider,
             body.dify_credential_id,
             ret.get("result", False),
->>>>>>> bdd85b36
         )