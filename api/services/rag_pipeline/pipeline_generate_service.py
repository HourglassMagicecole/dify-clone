from collections.abc import Mapping
from typing import Any, Union

from configs import dify_config
from core.app.apps.pipeline.pipeline_generator import PipelineGenerator
from core.app.entities.app_invoke_entities import InvokeFrom
from extensions.ext_database import db
from models.dataset import Document, Pipeline
from models.model import Account, App, EndUser
from models.workflow import Workflow
from services.rag_pipeline.rag_pipeline import RagPipelineService


class PipelineGenerateService:
    @classmethod
    def generate(
        cls,
        pipeline: Pipeline,
        user: Union[Account, EndUser],
        args: Mapping[str, Any],
        invoke_from: InvokeFrom,
        streaming: bool = True,
    ):
        """
        Pipeline Content Generate
        :param pipeline: pipeline
        :param user: user
        :param args: args
        :param invoke_from: invoke from
        :param streaming: streaming
        :return:
        """
        try:
            workflow = cls._get_workflow(pipeline, invoke_from)
<<<<<<< HEAD
            if args.get("original_document_id"):
                # update document status to waiting
                cls.update_document_status(args.get("original_document_id", ""))
=======
            if original_document_id := args.get("original_document_id"):
                # update document status to waiting
                cls.update_document_status(original_document_id)
>>>>>>> bd6f8382
            return PipelineGenerator.convert_to_event_stream(
                PipelineGenerator().generate(
                    pipeline=pipeline,
                    workflow=workflow,
                    user=user,
                    args=args,
                    invoke_from=invoke_from,
                    streaming=streaming,
                    call_depth=0,
                    workflow_thread_pool_id=None,
                ),
            )

        except Exception:
            raise

    @staticmethod
    def _get_max_active_requests(app_model: App) -> int:
        max_active_requests = app_model.max_active_requests
        if max_active_requests is None:
            max_active_requests = int(dify_config.APP_MAX_ACTIVE_REQUESTS)
        return max_active_requests

    @classmethod
    def generate_single_iteration(
        cls, pipeline: Pipeline, user: Account, node_id: str, args: Any, streaming: bool = True
    ):
        workflow = cls._get_workflow(pipeline, InvokeFrom.DEBUGGER)
        return PipelineGenerator.convert_to_event_stream(
            PipelineGenerator().single_iteration_generate(
                pipeline=pipeline, workflow=workflow, node_id=node_id, user=user, args=args, streaming=streaming
            )
        )

    @classmethod
    def generate_single_loop(cls, pipeline: Pipeline, user: Account, node_id: str, args: Any, streaming: bool = True):
        workflow = cls._get_workflow(pipeline, InvokeFrom.DEBUGGER)
        return PipelineGenerator.convert_to_event_stream(
            PipelineGenerator().single_loop_generate(
                pipeline=pipeline, workflow=workflow, node_id=node_id, user=user, args=args, streaming=streaming
            )
        )

    @classmethod
    def _get_workflow(cls, pipeline: Pipeline, invoke_from: InvokeFrom) -> Workflow:
        """
        Get workflow
        :param pipeline: pipeline
        :param invoke_from: invoke from
        :return:
        """
        rag_pipeline_service = RagPipelineService()
        if invoke_from == InvokeFrom.DEBUGGER:
            # fetch draft workflow by app_model
            workflow = rag_pipeline_service.get_draft_workflow(pipeline=pipeline)

            if not workflow:
                raise ValueError("Workflow not initialized")
        else:
            # fetch published workflow by app_model
            workflow = rag_pipeline_service.get_published_workflow(pipeline=pipeline)

            if not workflow:
                raise ValueError("Workflow not published")

        return workflow

    @classmethod
    def update_document_status(cls, document_id: str):
        """
        Update document status to waiting
        :param document_id: document id
        """
        document = db.session.query(Document).filter(Document.id == document_id).first()
        if document:
            document.indexing_status = "waiting"
            db.session.add(document)
            db.session.commit()<|MERGE_RESOLUTION|>--- conflicted
+++ resolved
@@ -32,15 +32,9 @@
         """
         try:
             workflow = cls._get_workflow(pipeline, invoke_from)
-<<<<<<< HEAD
-            if args.get("original_document_id"):
-                # update document status to waiting
-                cls.update_document_status(args.get("original_document_id", ""))
-=======
             if original_document_id := args.get("original_document_id"):
                 # update document status to waiting
                 cls.update_document_status(original_document_id)
->>>>>>> bd6f8382
             return PipelineGenerator.convert_to_event_stream(
                 PipelineGenerator().generate(
                     pipeline=pipeline,
