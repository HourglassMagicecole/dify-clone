--- conflicted
+++ resolved
@@ -833,19 +833,11 @@
 
     @classmethod
     def invite_new_member(
-<<<<<<< HEAD
         cls, tenant: Tenant, email: str, language: str, role: str = "normal", inviter: Account | None = None
     ) -> str:
         """Invite new member"""
         with Session(db.engine) as session:
             account = session.query(Account).filter_by(email=email).first()
-=======
-        cls, tenant: Tenant, email: str, language: str, role: str = "normal", inviter: Optional[Account] = None
-    ) -> str:
-        """Invite new member"""
-        account = Account.query.filter_by(email=email).first()
-        assert inviter is not None, "Inviter must be provided."
->>>>>>> cdaef30c
 
         if not account:
             TenantService.check_member_permission(tenant, inviter, None, "add")
