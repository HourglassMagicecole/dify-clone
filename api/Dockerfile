--- conflicted
+++ resolved
@@ -55,13 +55,9 @@
     && echo "deb http://deb.debian.org/debian testing main" > /etc/apt/sources.list \
     && apt-get update \
     # For Security
-<<<<<<< HEAD
-    && apt-get install -y --no-install-recommends libsqlite3-0=3.46.1-1 \
-=======
     && apt-get install -y --no-install-recommends zlib1g=1:1.3.dfsg+really1.3.1-1 expat=2.6.3-1 libldap-2.5-0=2.5.18+dfsg-3+b1 perl=5.40.0-6 libsqlite3-0=3.46.1-1 \
     # install a chinese font to support the use of tools like matplotlib
     && apt-get install -y fonts-noto-cjk \
->>>>>>> 197f1b39
     && apt-get autoremove -y \
     && rm -rf /var/lib/apt/lists/*
 
