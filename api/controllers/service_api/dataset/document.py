--- conflicted
+++ resolved
@@ -302,14 +302,9 @@
         if not file.filename:
             raise FilenameNotExistsError
 
-<<<<<<< HEAD
-        upload_file = FileService(db.engine).upload_file(
-=======
         if not isinstance(current_user, EndUser):
             raise ValueError("Invalid user account")
-
-        upload_file = FileService.upload_file(
->>>>>>> bdd85b36
+        upload_file = FileService(db.engine).upload_file(
             filename=file.filename,
             content=file.read(),
             mimetype=file.mimetype,
@@ -397,14 +392,10 @@
             if not file.filename:
                 raise FilenameNotExistsError
 
+            if not isinstance(current_user, EndUser):
+                raise ValueError("Invalid user account")
             try:
-<<<<<<< HEAD
                 upload_file = FileService(db.engine).upload_file(
-=======
-                if not isinstance(current_user, EndUser):
-                    raise ValueError("Invalid user account")
-                upload_file = FileService.upload_file(
->>>>>>> bdd85b36
                     filename=file.filename,
                     content=file.read(),
                     mimetype=file.mimetype,
