import datetime

from flask import request
from flask_restful import Resource, reqparse

from constants.languages import supported_language
from controllers.console import api
from controllers.console.error import AlreadyActivateError
from extensions.ext_database import db
<<<<<<< HEAD
from libs.helper import email, get_remote_ip, str_len, timezone
from models.account import AccountStatus, Tenant
from services.account_service import AccountService, RegisterService
=======
from libs.helper import StrLen, email, timezone
from libs.password import hash_password, valid_password
from models.account import AccountStatus
from services.account_service import RegisterService
>>>>>>> ec57922b


class ActivateCheckApi(Resource):
    def get(self):
        parser = reqparse.RequestParser()
        parser.add_argument("workspace_id", type=str, required=False, nullable=True, location="args")
        parser.add_argument("email", type=email, required=False, nullable=True, location="args")
        parser.add_argument("token", type=str, required=True, nullable=False, location="args")
        args = parser.parse_args()

        workspaceId = args["workspace_id"]
        reg_email = args["email"]
        token = args["token"]

        invitation = RegisterService.get_invitation_if_token_valid(workspaceId, reg_email, token)
        if invitation:
            data = invitation.get("data", {})
            tenant: Tenant = invitation.get("tenant", None)
            workspace_name = tenant.name if tenant else None
            workspace_id = tenant.id if tenant else None
            invitee_email = data.get("email") if data else None
            return {
                "is_valid": invitation is not None,
                "data": {"workspace_name": workspace_name, "workspace_id": workspace_id, "email": invitee_email},
            }
        else:
            return {"is_valid": False}


class ActivateApi(Resource):
    def post(self):
        parser = reqparse.RequestParser()
        parser.add_argument("workspace_id", type=str, required=False, nullable=True, location="json")
        parser.add_argument("email", type=email, required=False, nullable=True, location="json")
        parser.add_argument("token", type=str, required=True, nullable=False, location="json")
<<<<<<< HEAD
        parser.add_argument("name", type=str_len(30), required=True, nullable=False, location="json")
=======
        parser.add_argument("name", type=StrLen(30), required=True, nullable=False, location="json")
        parser.add_argument("password", type=valid_password, required=True, nullable=False, location="json")
>>>>>>> ec57922b
        parser.add_argument(
            "interface_language", type=supported_language, required=True, nullable=False, location="json"
        )
        parser.add_argument("timezone", type=timezone, required=True, nullable=False, location="json")
        args = parser.parse_args()

        invitation = RegisterService.get_invitation_if_token_valid(args["workspace_id"], args["email"], args["token"])
        if invitation is None:
            raise AlreadyActivateError()

        RegisterService.revoke_token(args["workspace_id"], args["email"], args["token"])

        account = invitation["account"]
        account.name = args["name"]

        account.interface_language = args["interface_language"]
        account.timezone = args["timezone"]
        account.interface_theme = "light"
        account.status = AccountStatus.ACTIVE.value
        account.initialized_at = datetime.datetime.now(datetime.timezone.utc).replace(tzinfo=None)
        db.session.commit()

        token = AccountService.login(account, ip_address=get_remote_ip(request))

        return {"result": "success", "data": token}


api.add_resource(ActivateCheckApi, "/activate/check")
api.add_resource(ActivateApi, "/activate")<|MERGE_RESOLUTION|>--- conflicted
+++ resolved
@@ -7,16 +7,10 @@
 from controllers.console import api
 from controllers.console.error import AlreadyActivateError
 from extensions.ext_database import db
-<<<<<<< HEAD
-from libs.helper import email, get_remote_ip, str_len, timezone
+from libs.helper import StrLen, email, get_remote_ip, timezone
+from libs.password import valid_password
 from models.account import AccountStatus, Tenant
 from services.account_service import AccountService, RegisterService
-=======
-from libs.helper import StrLen, email, timezone
-from libs.password import hash_password, valid_password
-from models.account import AccountStatus
-from services.account_service import RegisterService
->>>>>>> ec57922b
 
 
 class ActivateCheckApi(Resource):
@@ -52,12 +46,8 @@
         parser.add_argument("workspace_id", type=str, required=False, nullable=True, location="json")
         parser.add_argument("email", type=email, required=False, nullable=True, location="json")
         parser.add_argument("token", type=str, required=True, nullable=False, location="json")
-<<<<<<< HEAD
-        parser.add_argument("name", type=str_len(30), required=True, nullable=False, location="json")
-=======
         parser.add_argument("name", type=StrLen(30), required=True, nullable=False, location="json")
         parser.add_argument("password", type=valid_password, required=True, nullable=False, location="json")
->>>>>>> ec57922b
         parser.add_argument(
             "interface_language", type=supported_language, required=True, nullable=False, location="json"
         )
