--- conflicted
+++ resolved
@@ -1,3 +1,66 @@
+from .workspace import (
+    account,  # pyright: ignore[reportUnusedImport]
+    agent_providers,  # pyright: ignore[reportUnusedImport]
+    endpoint,  # pyright: ignore[reportUnusedImport]
+    load_balancing_config,  # pyright: ignore[reportUnusedImport]
+    members,  # pyright: ignore[reportUnusedImport]
+    model_providers,  # pyright: ignore[reportUnusedImport]
+    models,  # pyright: ignore[reportUnusedImport]
+    plugin,  # pyright: ignore[reportUnusedImport]
+    tool_providers,  # pyright: ignore[reportUnusedImport]
+    workspace,  # pyright: ignore[reportUnusedImport]
+)
+from .tag import tags  # pyright: ignore[reportUnusedImport]
+from .explore import (
+    installed_app,  # pyright: ignore[reportUnusedImport]
+    parameter,  # pyright: ignore[reportUnusedImport]
+    recommended_app,  # pyright: ignore[reportUnusedImport]
+    saved_message,  # pyright: ignore[reportUnusedImport]
+)
+from .datasets import (
+    data_source,  # pyright: ignore[reportUnusedImport]
+    datasets,  # pyright: ignore[reportUnusedImport]
+    datasets_document,  # pyright: ignore[reportUnusedImport]
+    datasets_segments,  # pyright: ignore[reportUnusedImport]
+    external,  # pyright: ignore[reportUnusedImport]
+    hit_testing,  # pyright: ignore[reportUnusedImport]
+    metadata,  # pyright: ignore[reportUnusedImport]
+    website,  # pyright: ignore[reportUnusedImport]
+)
+from .billing import billing, compliance  # pyright: ignore[reportUnusedImport]
+from .auth import (
+    activate,  # pyright: ignore[reportUnusedImport]
+    data_source_bearer_auth,  # pyright: ignore[reportUnusedImport]
+    data_source_oauth,  # pyright: ignore[reportUnusedImport]
+    forgot_password,  # pyright: ignore[reportUnusedImport]
+    login,  # pyright: ignore[reportUnusedImport]
+    oauth,  # pyright: ignore[reportUnusedImport]
+    oauth_server,  # pyright: ignore[reportUnusedImport]
+)
+from .app import (
+    advanced_prompt_template,  # pyright: ignore[reportUnusedImport]
+    agent,  # pyright: ignore[reportUnusedImport]
+    annotation,  # pyright: ignore[reportUnusedImport]
+    app,  # pyright: ignore[reportUnusedImport]
+    audio,  # pyright: ignore[reportUnusedImport]
+    completion,  # pyright: ignore[reportUnusedImport]
+    conversation,  # pyright: ignore[reportUnusedImport]
+    conversation_variables,  # pyright: ignore[reportUnusedImport]
+    generator,  # pyright: ignore[reportUnusedImport]
+    mcp_server,  # pyright: ignore[reportUnusedImport]
+    message,  # pyright: ignore[reportUnusedImport]
+    model_config,  # pyright: ignore[reportUnusedImport]
+    ops_trace,  # pyright: ignore[reportUnusedImport]
+    site,  # pyright: ignore[reportUnusedImport]
+    statistic,  # pyright: ignore[reportUnusedImport]
+    workflow,  # pyright: ignore[reportUnusedImport]
+    workflow_app_log,  # pyright: ignore[reportUnusedImport]
+    workflow_draft_variable,  # pyright: ignore[reportUnusedImport]
+    workflow_run,  # pyright: ignore[reportUnusedImport]
+    workflow_statistic,  # pyright: ignore[reportUnusedImport]
+)
+# pyright: ignore[reportUnusedImport]
+from . import admin, apikey, extension, feature, ping, setup, version
 from flask import Blueprint
 
 from libs.external_api import ExternalApi
@@ -39,84 +102,28 @@
 
 # Import App
 api.add_resource(AppImportApi, "/apps/imports")
-api.add_resource(AppImportConfirmApi, "/apps/imports/<string:import_id>/confirm")
-api.add_resource(AppImportCheckDependenciesApi, "/apps/imports/<string:app_id>/check-dependencies")
+api.add_resource(AppImportConfirmApi,
+                 "/apps/imports/<string:import_id>/confirm")
+api.add_resource(AppImportCheckDependenciesApi,
+                 "/apps/imports/<string:app_id>/check-dependencies")
 
 # Import other controllers
-from . import admin, apikey, extension, feature, ping, setup, version  # pyright: ignore[reportUnusedImport]
 
 # Import app controllers
-from .app import (
-    advanced_prompt_template,  # pyright: ignore[reportUnusedImport]
-    agent,  # pyright: ignore[reportUnusedImport]
-    annotation,  # pyright: ignore[reportUnusedImport]
-    app,  # pyright: ignore[reportUnusedImport]
-    audio,  # pyright: ignore[reportUnusedImport]
-    completion,  # pyright: ignore[reportUnusedImport]
-    conversation,  # pyright: ignore[reportUnusedImport]
-    conversation_variables,  # pyright: ignore[reportUnusedImport]
-    generator,  # pyright: ignore[reportUnusedImport]
-    mcp_server,  # pyright: ignore[reportUnusedImport]
-    message,  # pyright: ignore[reportUnusedImport]
-    model_config,  # pyright: ignore[reportUnusedImport]
-    ops_trace,  # pyright: ignore[reportUnusedImport]
-    site,  # pyright: ignore[reportUnusedImport]
-    statistic,  # pyright: ignore[reportUnusedImport]
-    workflow,  # pyright: ignore[reportUnusedImport]
-    workflow_app_log,  # pyright: ignore[reportUnusedImport]
-    workflow_draft_variable,  # pyright: ignore[reportUnusedImport]
-    workflow_run,  # pyright: ignore[reportUnusedImport]
-    workflow_statistic,  # pyright: ignore[reportUnusedImport]
-)
 
 # Import auth controllers
-from .auth import (
-<<<<<<< HEAD
-    activate,
-    data_source_bearer_auth,
-    data_source_oauth,
-    email_register,
-    forgot_password,
-    login,
-    oauth,
-    oauth_server,
-=======
-    activate,  # pyright: ignore[reportUnusedImport]
-    data_source_bearer_auth,  # pyright: ignore[reportUnusedImport]
-    data_source_oauth,  # pyright: ignore[reportUnusedImport]
-    forgot_password,  # pyright: ignore[reportUnusedImport]
-    login,  # pyright: ignore[reportUnusedImport]
-    oauth,  # pyright: ignore[reportUnusedImport]
-    oauth_server,  # pyright: ignore[reportUnusedImport]
->>>>>>> b23d9701
-)
 
 # Import billing controllers
-from .billing import billing, compliance  # pyright: ignore[reportUnusedImport]
 
 # Import datasets controllers
-from .datasets import (
-    data_source,  # pyright: ignore[reportUnusedImport]
-    datasets,  # pyright: ignore[reportUnusedImport]
-    datasets_document,  # pyright: ignore[reportUnusedImport]
-    datasets_segments,  # pyright: ignore[reportUnusedImport]
-    external,  # pyright: ignore[reportUnusedImport]
-    hit_testing,  # pyright: ignore[reportUnusedImport]
-    metadata,  # pyright: ignore[reportUnusedImport]
-    website,  # pyright: ignore[reportUnusedImport]
-)
 
 # Import explore controllers
-from .explore import (
-    installed_app,  # pyright: ignore[reportUnusedImport]
-    parameter,  # pyright: ignore[reportUnusedImport]
-    recommended_app,  # pyright: ignore[reportUnusedImport]
-    saved_message,  # pyright: ignore[reportUnusedImport]
-)
 
 # Explore Audio
-api.add_resource(ChatAudioApi, "/installed-apps/<uuid:installed_app_id>/audio-to-text", endpoint="installed_app_audio")
-api.add_resource(ChatTextApi, "/installed-apps/<uuid:installed_app_id>/text-to-audio", endpoint="installed_app_text")
+api.add_resource(ChatAudioApi, "/installed-apps/<uuid:installed_app_id>/audio-to-text",
+                 endpoint="installed_app_audio")
+api.add_resource(ChatTextApi, "/installed-apps/<uuid:installed_app_id>/text-to-audio",
+                 endpoint="installed_app_text")
 
 # Explore Completion
 api.add_resource(
@@ -163,7 +170,8 @@
 
 
 # Explore Message
-api.add_resource(MessageListApi, "/installed-apps/<uuid:installed_app_id>/messages", endpoint="installed_app_messages")
+api.add_resource(MessageListApi, "/installed-apps/<uuid:installed_app_id>/messages",
+                 endpoint="installed_app_messages")
 api.add_resource(
     MessageFeedbackApi,
     "/installed-apps/<uuid:installed_app_id>/messages/<uuid:message_id>/feedbacks",
@@ -180,24 +188,12 @@
     endpoint="installed_app_suggested_question",
 )
 # Explore Workflow
-api.add_resource(InstalledAppWorkflowRunApi, "/installed-apps/<uuid:installed_app_id>/workflows/run")
+api.add_resource(InstalledAppWorkflowRunApi,
+                 "/installed-apps/<uuid:installed_app_id>/workflows/run")
 api.add_resource(
     InstalledAppWorkflowTaskStopApi, "/installed-apps/<uuid:installed_app_id>/workflows/tasks/<string:task_id>/stop"
 )
 
 # Import tag controllers
-from .tag import tags  # pyright: ignore[reportUnusedImport]
 
-# Import workspace controllers
-from .workspace import (
-    account,  # pyright: ignore[reportUnusedImport]
-    agent_providers,  # pyright: ignore[reportUnusedImport]
-    endpoint,  # pyright: ignore[reportUnusedImport]
-    load_balancing_config,  # pyright: ignore[reportUnusedImport]
-    members,  # pyright: ignore[reportUnusedImport]
-    model_providers,  # pyright: ignore[reportUnusedImport]
-    models,  # pyright: ignore[reportUnusedImport]
-    plugin,  # pyright: ignore[reportUnusedImport]
-    tool_providers,  # pyright: ignore[reportUnusedImport]
-    workspace,  # pyright: ignore[reportUnusedImport]
-)+# Import workspace controllers