--- conflicted
+++ resolved
@@ -79,10 +79,10 @@
   # Configure queues based on edition
   if [[ "${EDITION}" == "CLOUD" ]]; then
     # Cloud edition: separate queues for dataset and trigger tasks
-    QUEUES="dataset,generation,mail,ops_trace,app_deletion,plugin,workflow_storage,workflow_professional,workflow_team,workflow_sandbox"
+    QUEUES="dataset,generation,mail,ops_trace,app_deletion,plugin,workflow_storage,conversation,workflow_professional,workflow_team,workflow_sandbox"
   else
     # Community edition (SELF_HOSTED): dataset and workflow have separate queues
-    QUEUES="dataset,generation,mail,ops_trace,app_deletion,plugin,workflow_storage,workflow"
+    QUEUES="dataset,generation,mail,ops_trace,app_deletion,plugin,workflow_storage,conversation,workflow"
   fi
   
   echo "No queues specified, using edition-based defaults: ${QUEUES}"
@@ -98,8 +98,4 @@
 
 uv --directory api run \
   celery -A app.celery worker \
-<<<<<<< HEAD
-  -P ${POOL} -c ${CONCURRENCY} --loglevel ${LOGLEVEL} -Q ${QUEUES}
-=======
-  -P gevent -c 1 --loglevel INFO -Q dataset,generation,mail,ops_trace,app_deletion,plugin,workflow_storage,conversation
->>>>>>> bd482eb8
+  -P ${POOL} -c ${CONCURRENCY} --loglevel ${LOGLEVEL} -Q ${QUEUES}