--- conflicted
+++ resolved
@@ -5,11 +5,7 @@
     branches:
       - "main"
       - "deploy/dev"
-<<<<<<< HEAD
-      - "dev/plugin-deploy"
-=======
       - "plugins/beta"
->>>>>>> 0a6b4d01
   release:
     types: [published]
 
