--- conflicted
+++ resolved
@@ -1,13 +1,9 @@
 name: autofix.ci
 on:
   pull_request:
-<<<<<<< HEAD
-    branches: [ "main" ]
+    branches: ["main"]
   push:
-    branches: [ "main" ]
-=======
     branches: ["main"]
->>>>>>> bd482eb8
 permissions:
   contents: read
 
@@ -21,11 +17,7 @@
       # Use uv to ensure we have the same ruff version in CI and locally.
       - uses: astral-sh/setup-uv@v6
         with:
-<<<<<<< HEAD
-          python-version: "3.12" 
-=======
           python-version: "3.12"
->>>>>>> bd482eb8
       - run: |
           cd api
           uv sync --dev
